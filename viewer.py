--- conflicted
+++ resolved
@@ -82,19 +82,19 @@
         
         self.plotAngularDistribution(title, rot, tilt, weight)
 
-    def plotMd(self, md, mdLabelX, mdLabelY, color='g',**args):
+    def plotMd(self, mdObj, mdLabelX, mdLabelY, color='g',**args):
         """ plot metadata columns mdLabelX and mdLabelY
             if nbins is in args then and histogram over y data is made
         """
         if mdLabelX:
             xx = []
         else:
-            xx = range(1, md.size() + 1)
+            xx = range(1, mdObj.size() + 1)
         yy = []
-        for objId in md:
+        for objId in mdObj:
             if mdLabelX:
-                xx.append(md.getValue(mdLabelX, objId))
-            yy.append(md.getValue(mdLabelY, objId))
+                xx.append(mdObj.getValue(mdLabelX, objId))
+            yy.append(mdObj.getValue(mdLabelY, objId))
         
         nbins = args.pop('nbins', None)
         if nbins is None:
@@ -106,8 +106,8 @@
         """ plot metadataFile columns mdLabelX and mdLabelY
             if nbins is in args then and histogram over y data is made
         """
-        md = md.MetaData(mdFilename)
-        self.plotMd(md, mdLabelX, mdLabelY, color='g',**args)
+        mdObj = md.MetaData(mdFilename)
+        self.plotMd(mdObj, mdLabelX, mdLabelY, color='g',**args)
         
     
 class RelionViewer(ProtocolViewer):
@@ -665,12 +665,7 @@
         if self.viewIter.get() == ITER_LAST or halves == 3:
             self._iterations = [self.lastIter]
         else:
-<<<<<<< HEAD
-            self._iterations = self._getListFromRangeString(self.iterSelection.get())
-        print("load_self._iterations",self._iterations)
-=======
             self._iterations = self._getRange(self.iterSelection, 'iterations')
->>>>>>> 7dc8c669
         from matplotlib.ticker import FuncFormatter
         self._plotFormatter = FuncFormatter(self._formatFreq) 
         
