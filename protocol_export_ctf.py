# **************************************************************************
# *
# * Authors:     J.M. De la Rosa Trevin (jmdelarosa@cnb.csic.es)
# *
# * Unidad de  Bioinformatica of Centro Nacional de Biotecnologia , CSIC
# *
# * This program is free software; you can redistribute it and/or modify
# * it under the terms of the GNU General Public License as published by
# * the Free Software Foundation; either version 2 of the License, or
# * (at your option) any later version.
# *
# * This program is distributed in the hope that it will be useful,
# * but WITHOUT ANY WARRANTY; without even the implied warranty of
# * MERCHANTABILITY or FITNESS FOR A PARTICULAR PURPOSE.  See the
# * GNU General Public License for more details.
# *
# * You should have received a copy of the GNU General Public License
# * along with this program; if not, write to the Free Software
# * Foundation, Inc., 59 Temple Place, Suite 330, Boston, MA
# * 02111-1307  USA
# *
# *  All comments concerning this program package may be sent to the
# *  e-mail address 'scipion@cnb.csic.es'
# *
# **************************************************************************

import os
from os.path import join

import pyworkflow.protocol.params as params
import pyworkflow.utils as pwutils
from pyworkflow import VERSION_1_1
from pyworkflow.em.protocol import EMProtocol
from pyworkflow.em.data import SetOfMicrographs

from convert import writeSetOfMicrographs


class ProtRelionExportCtf(EMProtocol):
    """
    Export a SetOfCTF to the expected Relion STAR file.
    """
    _label = 'export ctf'
    _lastUpdateVersion = VERSION_1_1
    CTF_STAR_FILE = 'micrographs_ctf_%06d.star'
    
    #--------------------------- DEFINE param functions ------------------------
    def _defineParams(self, form):
        
        form.addSection(label='Input')

        form.addParam('inputCTF', params.PointerParam,
                      pointerClass="SetOfCTF",
                      label='Input CTF',
                      help='Select set of CTF that you want to export.')

        form.addParam('micrographSource', params.EnumParam,
                      choices=['used for CTF estimation', 'other'],
                      default=0, important=True,
                      display=params.EnumParam.DISPLAY_HLIST,
                      label='Micrographs source',
                      help='By default the micrograph used to create the'
                           'exported STAR files are those used for the CTF '
                           'estimation. You can selected *other* to use a '
                           'different set of micrographs (e.g., dose weighted)')

        form.addParam('inputMicrographs', params.PointerParam,
                      pointerClass='SetOfMicrographs',
                      condition='micrographSource == 1',
                      important=True, label='Input micrographs',
                      help='Select the SetOfMicrographs from which to extract.')

        form.addParallelSection(threads=0, mpi=0)
            
    #--------------------------- INSERT steps functions ------------------------

    def _insertAllSteps(self):
        self._insertFunctionStep('writeCtfStarStep')
        
    def writeCtfStarStep(self):
        inputCTF = self.inputCTF.get()

        if self.micrographSource == 0: # same as CTF estimation
            ctfMicSet = inputCTF.getMicrographs()
        else:
            ctfMicSet = self.inputMicrographs.get()

        micSet = SetOfMicrographs(filename=':memory:')

        psd = inputCTF.getFirstItem().getPsdFile()
        hasPsd = psd and os.path.exists(psd)

        if hasPsd:
            psdPath = self._getPath('PSD')
            pwutils.makePath(psdPath)
            print "Writing PSD files to %s" % psdPath

        for ctf in inputCTF:
            # Get the corresponding micrograph
            mic = ctfMicSet[ctf.getObjId()]
            if mic is None:
                print("Skipping CTF id: %s, it is missing from input "
                      "micrographs. " % ctf.getObjId())
                continue

            micFn = mic.getFileName()
            if not os.path.exists(micFn):
                print "Skipping micrograph %s, it does not exists. " % micFn
                continue

            mic2 = mic.clone()
            mic2.setCTF(ctf)
            if hasPsd:
                psdFile = ctf.getPsdFile()
                newPsdFile = join(psdPath, '%s_psd.mrc' % mic.getMicName())
                if not os.path.exists(psdFile):
                    print "PSD file %s does not exits" % psdFile
                    print "Skipping micrograph %s" % micFn
                    continue
                pwutils.copyFile(psdFile, newPsdFile)
                ctf.setPsdFile(newPsdFile)
            micSet.append(mic2)

        starFile = self._getPath(self.CTF_STAR_FILE % self.getObjId())
        print "Writing set: %s" % inputCTF
        print " to: %s" % starFile

        acq = ctfMicSet.getAcquisition()
        self.samplingRate = ctfMicSet.getSamplingRate()
        mag = acq.getMagnification()
        self.detectorPixelSize = 1e-4 * self.samplingRate * mag

        writeSetOfMicrographs(micSet, starFile,
                              preprocessImageRow=self.preprocessMicrograph)

        # Let's create a link from the project roots to facilitate the import
        # of the star file into a Relion project
        pwutils.createLink(starFile, os.path.basename(starFile))


    #--------------------------- INFO functions --------------------------------

    def _summary(self):
        summary = []
        ctfStarFn = self._getPath(self.CTF_STAR_FILE % self.getObjId())

        if os.path.exists(ctfStarFn):
            summary.append("Output CTF STAR file written to: \n%s" % ctfStarFn)
        else:
            summary.append("No output generated yet.")

        return summary
    
    #--------------------------- UTILS functions -------------------------------
    def preprocessMicrograph(self, mic, micRow):
        mag = mic.getAcquisition().getMagnification()

        micRow.setValue('rlnSamplingRate', self.samplingRate)
        micRow.setValue('rlnMagnification', mag)
        micRow.setValue('rlnDetectorPixelSize', self.detectorPixelSize)
        micRow.setValue('rlnCtfImage', mic.getCTF().getPsdFile())
<<<<<<< HEAD

        ctf = mic.getCTF()

        def _setIf(label, attributes):
            for a in attributes:
                if ctf.hasAttribute(a):
                    micRow.setValue(label, ctf.getAttributeValue(a))

        # Check if there is maximum resolution information
        _setIf('rlnCtfMaxResolution', ['_ctffind4_ctfResolution',
                                       '_gctf_ctfResolution'])
        _setIf('rlnCtfFigureOfMerit', ['_ctffind4_crossCorrelation',
                                       '_gctf_crossCorrelation'])
=======
        ctf = mic.getCTF()
        if ctf.hasAttribute('_ctffind4_ctfPhaseShift'):
            micRow.setValue('rlnPhaseShift',
                            ctf._ctffind4_ctfPhaseShift.get())
>>>>>>> 692a8445
<|MERGE_RESOLUTION|>--- conflicted
+++ resolved
@@ -1,8 +1,8 @@
 # **************************************************************************
 # *
-# * Authors:     J.M. De la Rosa Trevin (jmdelarosa@cnb.csic.es)
+# * Authors:     J.M. De la Rosa Trevin (delarosatrevin@scilifelab.se) [1]
 # *
-# * Unidad de  Bioinformatica of Centro Nacional de Biotecnologia , CSIC
+# * [1] SciLifeLab, Stockholm University
 # *
 # * This program is free software; you can redistribute it and/or modify
 # * it under the terms of the GNU General Public License as published by
@@ -159,7 +159,6 @@
         micRow.setValue('rlnMagnification', mag)
         micRow.setValue('rlnDetectorPixelSize', self.detectorPixelSize)
         micRow.setValue('rlnCtfImage', mic.getCTF().getPsdFile())
-<<<<<<< HEAD
 
         ctf = mic.getCTF()
 
@@ -173,9 +172,3 @@
                                        '_gctf_ctfResolution'])
         _setIf('rlnCtfFigureOfMerit', ['_ctffind4_crossCorrelation',
                                        '_gctf_crossCorrelation'])
-=======
-        ctf = mic.getCTF()
-        if ctf.hasAttribute('_ctffind4_ctfPhaseShift'):
-            micRow.setValue('rlnPhaseShift',
-                            ctf._ctffind4_ctfPhaseShift.get())
->>>>>>> 692a8445
