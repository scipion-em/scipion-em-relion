# **************************************************************************
# *
# * Authors:     J.M. De la Rosa Trevin (jmdelarosa@cnb.csic.es)
# *
# * Unidad de  Bioinformatica of Centro Nacional de Biotecnologia , CSIC
# *
# * This program is free software; you can redistribute it and/or modify
# * it under the terms of the GNU General Public License as published by
# * the Free Software Foundation; either version 2 of the License, or
# * (at your option) any later version.
# *
# * This program is distributed in the hope that it will be useful,
# * but WITHOUT ANY WARRANTY; without even the implied warranty of
# * MERCHANTABILITY or FITNESS FOR A PARTICULAR PURPOSE.  See the
# * GNU General Public License for more details.
# *
# * You should have received a copy of the GNU General Public License
# * along with this program; if not, write to the Free Software
# * Foundation, Inc., 59 Temple Place, Suite 330, Boston, MA
# * 02111-1307  USA
# *
# *  All comments concerning this program package may be sent to the
# *  e-mail address 'scipion@cnb.csic.es'
# *
# **************************************************************************
"""
This module contains the protocol base class for Relion protocols
"""

import re
from glob import glob
from os.path import exists

from pyworkflow.protocol.params import (BooleanParam, PointerParam, FloatParam, 
                                        IntParam, EnumParam, StringParam, 
                                        LabelParam, PathParam)
from pyworkflow.protocol.constants import LEVEL_ADVANCED
from pyworkflow.utils.path import cleanPath

import pyworkflow.em as em
import pyworkflow.em.metadata as md
from pyworkflow.em.data import SetOfClasses3D
from pyworkflow.em.protocol import EMProtocol

from constants import ANGULAR_SAMPLING_LIST, MASK_FILL_ZERO, V1_3, V2_0
from convert import (convertBinaryVol, writeSetOfParticles, isVersion2,
                     getVersion, getImageLocation, convertMask)


class ProtRelionBase(EMProtocol):
    """ This class contains the common functions for all Relion protocols.
    In subclasses there should be little changes about how to create the command
    line and the files produced.
    
    Most of the Relion protocols, have two modes: NORMAL or CONTINUE. That's why
    some of the function have a template pattern approach to define the behaviour
    depending on the case.
    """
    IS_CLASSIFY = True
    IS_2D = False
    IS_3D_INIT = False
    OUTPUT_TYPE = SetOfClasses3D
    FILE_KEYS = ['data', 'optimiser', 'sampling'] 
    CLASS_LABEL = md.RLN_PARTICLE_CLASS
    CHANGE_LABELS = [md.RLN_OPTIMISER_CHANGES_OPTIMAL_ORIENTS, 
                     md.RLN_OPTIMISER_CHANGES_OPTIMAL_OFFSETS, 
                     md.RLN_OPTIMISER_CHANGES_OPTIMAL_CLASSES]
    PREFIXES = ['']
    
    def __init__(self, **args):        
        EMProtocol.__init__(self, **args)
        
    def _initialize(self):
        """ This function is mean to be called after the 
        working dir for the protocol have been set. (maybe after recovery from mapper)
        """
        self._createFilenameTemplates()
        self._createIterTemplates()
        
        self.ClassFnTemplate = '%(rootDir)s/relion_it%(iter)03d_class%(ref)03d.mrc:mrc'
        if not self.doContinue:
            self.continueRun.set(None)
        else:
            self.referenceVolume.set(None)
    
    def _createFilenameTemplates(self):
        """ Centralize how files are called for iterations and references. """
        self.extraIter = self._getExtraPath('relion_it%(iter)03d_')
        myDict = {
                  'input_star': self._getPath('input_particles.star'),
                  'input_mrcs': self._getPath('input_particles.mrcs'),
                  'data_scipion': self.extraIter + 'data_scipion.sqlite',
                  'projections': self.extraIter + '%(half)sclass%(ref3d)03d_projections.sqlite',
                  'classes_scipion': self.extraIter + 'classes_scipion.sqlite',
                  'data': self.extraIter + 'data.star',
                  'model': self.extraIter + 'model.star',
                  'shiny': self._getExtraPath('shiny/shiny.star'),
                  'optimiser': self.extraIter + 'optimiser.star',
                  'angularDist_xmipp': self.extraIter + 'angularDist_xmipp.xmd',
                  'all_avgPmax_xmipp': self._getTmpPath('iterations_avgPmax_xmipp.xmd'),
                  'all_changes_xmipp': self._getTmpPath('iterations_changes_xmipp.xmd'),
                  'selected_volumes': self._getTmpPath('selected_volumes_xmipp.xmd'),
                  'movie_particles': self._getPath('movie_particles.star'),
                  'volume_shiny': self._getExtraPath('shiny/shiny_post.mrc:mrc'),
                  'volume_frame': self._getExtraPath('shiny/frame%(frame)03d_%(halve)sclass%(ref3d)03d_unfil.mrc:mrc'),
                  'guinier_frame': self._getExtraPath('shiny/frame%(frame)03d_guinier.star'),
                  'fsc_shiny': self._getExtraPath('shiny/shiny_post.star'),
                  'bfactors': self._getExtraPath('shiny/bfactors.star'),
                  'dataFinal': self._getExtraPath("relion_data.star"),
                  'modelFinal': self._getExtraPath("relion_model.star"),
                  'finalvolume': self._getExtraPath("relion_class%(ref3d)03d.mrc:mrc"),
                  'final_half1_volume': self._getExtraPath("relion_half1_class%(ref3d)03d_unfil.mrc:mrc"),
                  'final_half2_volume': self._getExtraPath("relion_half2_class%(ref3d)03d_unfil.mrc:mrc"),
                  'finalSGDvolume': self._getExtraPath("relion_it%(iter)03d_class%(ref3d)03d.mrc:mrc"),
                  'preprocess_particles': self._getPath("preprocess_particles.mrcs"),
                  'preprocess_particles_star': self._getPath("preprocess_particles.star"),
                  'preprocess_particles_preffix': "preprocess_particles"
                  }
        # add to keys, data.star, optimiser.star and sampling.star
        for key in self.FILE_KEYS:
            myDict[key] = self.extraIter + '%s.star' % key
            key_xmipp = key + '_xmipp'             
            myDict[key_xmipp] = self.extraIter + '%s.xmd' % key
        # add other keys that depends on prefixes
        for p in self.PREFIXES:            
            myDict['%smodel' % p] = self.extraIter + '%smodel.star' % p
            myDict['%svolume' % p] = self.extraIter + p + 'class%(ref3d)03d.mrc:mrc'

        self._updateFilenamesDict(myDict)
    
    def _createIterTemplates(self):
        """ Setup the regex on how to find iterations. """
        self._iterTemplate = self._getFileName('data', iter=0).replace('000','???')
        # Iterations will be identify by _itXXX_ where XXX is the iteration number
        # and is restricted to only 3 digits.
        self._iterRegex = re.compile('_it(\d{3,3})_')
        
        
    #--------------------------- DEFINE param functions ------------------------
    def _defineParams(self, form):
        self.IS_3D = not self.IS_2D
        form.addSection(label='Input')
        # Some hidden variables to be used for conditions
        form.addHidden('isClassify', BooleanParam, default=self.IS_CLASSIFY)
        form.addHidden('is2D', BooleanParam, default=self.IS_2D)
        
        form.addParam('doContinue', BooleanParam, default=False,
                      label='Continue from a previous run?',
                      help='If you set to *Yes*, you should select a previous'
                      'run of type *%s* class and most of the input parameters'
                      'will be taken from it.' % self.getClassName())
        form.addParam('inputParticles', PointerParam,
                      pointerClass='SetOfParticles',
                      condition='not doContinue',
                      important=True,
                      label="Input particles",  
                      help='Select the input images from the project.')
        form.addParam('copyAlignment', BooleanParam, default=True,
                      label='Consider previous alignment?',
                      help='If set to Yes, then alignment information from input'
                           ' particles will be considered.')
        form.addParam('maskDiameterA', IntParam, default=-1,
                      condition='not doContinue',
                      label='Particle mask diameter (A)',
                      help='The experimental images will be masked with a '
                           'soft circular mask with this <diameter>. '
                           'Make sure this diameter is not set too small '
                           'because that may mask away part of the signal! If '
                           'set to a value larger than the image size no '
                           'masking will be performed.\n\n'
                           'The same diameter will also be used for a '
                           'spherical mask of the reference structures if no '
                           'user-provided mask is specified.')
        form.addParam('continueRun', PointerParam,
                      pointerClass=self.getClassName(),
                      condition='doContinue', allowsNull=True,
                      label='Select previous run',
                      help='Select a previous run to continue from.')
        form.addParam('continueIter', StringParam, default='last',
                      condition='doContinue', 
                      label='Continue from iteration',
                      help='Select from which iteration do you want to '
                           'continue. If you use *last*, then the last '
                           'iteration will be used. Otherwise, a valid '
                           'iteration number should be provided.')
        form.addParam('numberOfClasses', IntParam, default=3,
                      condition='not doContinue and isClassify',
                      label='Number of classes:',
                      help='The number of classes (K) for a multi-reference '
                           'refinement. These classes will be made in an '
                           'unsupervised manner from a single reference by '
                           'division of the data into random subsets during '
                           'the first iteration.')
        group = form.addGroup('Reference 3D map',
                              condition='not doContinue and not is2D')
        group.addParam('referenceVolume', PointerParam, pointerClass='Volume',
                       important=True,
                       label="Input volume",
                       condition='not doContinue and not is2D',
                       help='Initial reference 3D map, it should have the same '
                           'dimensions and the same pixel size as your input '
                            'particles.')
        group.addParam('isMapAbsoluteGreyScale', BooleanParam, default=False,
                       label="Is initial 3D map on absolute greyscale?",
                       help='The probabilities are based on squared differences,'
                            ' so that the absolute grey scale is important. \n'
                            'Probabilities are calculated based on a Gaussian '
                            'noise model, which contains a squared difference '
                            'term between the reference and the experimental '
                            'image. This has a consequence that the reference '
                            'needs to be on the same absolute intensity '
                            'grey-scale as the experimental images. RELION and '
                            'XMIPP reconstruct maps at their absolute '
                            'intensity grey-scale. Other packages may perform '
                            'internal normalisations of the reference density, '
                            'which will result in incorrect grey-scales. '
                            'Therefore: if the map was reconstructed in RELION '
                            'or in XMIPP, set this option to Yes, otherwise '
                            'set it to No. If set to No, RELION will use a ('
                            'grey-scale invariant) cross-correlation criterion '
                            'in the first iteration, and prior to the second '
                            'iteration the map will be filtered again using '
                            'the initial low-pass filter. This procedure is '
                            'relatively quick and typically does not '
                            'negatively affect the outcome of the subsequent '
                            'MAP refinement. Therefore, if in doubt it is '
                            'recommended to set this option to No.')
        
        self.addSymmetry(group)

        group.addParam('initialLowPassFilterA', FloatParam, default=60,
                       condition='not is2D',
                       label='Initial low-pass filter (A)',
                       help='It is recommended to strongly low-pass filter your '
                            'initial reference map. If it has not yet been '
                            'low-pass filtered, it may be done internally using '
                            'this option. If set to 0, no low-pass filter will '
                            'be applied to the initial reference(s).')
        
        form.addSection(label='CTF')
        form.addParam('continueMsg', LabelParam, default=True,
                      condition='doContinue',
                      label='CTF parameters are not available in continue mode')
        form.addParam('doCTF', BooleanParam, default=True,
                      label='Do CTF-correction?', condition='not doContinue',
                      help='If set to Yes, CTFs will be corrected inside the '
                           'MAP refinement. The resulting algorithm '
                           'intrinsically implements the optimal linear, or '
                           'Wiener filter. Note that input particles should '
                           'contains CTF parameters.')
        form.addParam('hasReferenceCTFCorrected', BooleanParam, default=False,
                      condition='not is2D and not doContinue',
                      label='Has reference been CTF-corrected?',
                      help='Set this option to Yes if the reference map '
                           'represents CTF-unaffected density, e.g. it was '
                           'created using Wiener filtering inside RELION or '
                           'from a PDB. If set to No, then in the first '
                           'iteration, the Fourier transforms of the reference '
                           'projections are not multiplied by the CTFs.')
        form.addParam('haveDataBeenPhaseFlipped', LabelParam,
                      condition='not doContinue',
                      label='Have data been phase-flipped?      '
                            '(Don\'t answer, see help)',
                      help='The phase-flip status is recorded and managed by '
                           'Scipion. \n In other words, when you import or '
                           'extract particles, \nScipion will record whether '
                           'or not phase flipping has been done.\n\n'
                           'Note that CTF-phase flipping is NOT a necessary '
                           'pre-processing step \nfor MAP-refinement in '
                           'RELION, as this can be done inside the internal\n'
                           'CTF-correction. However, if the phases have been '
                           'flipped, the program will handle it.')
        form.addParam('ignoreCTFUntilFirstPeak', BooleanParam, default=False,
                      expertLevel=LEVEL_ADVANCED,
                      label='Ignore CTFs until first peak?',
                      condition='not doContinue',
                      help='If set to Yes, then CTF-amplitude correction will '
                           'only be performed from the first peak '
                           'of each CTF onward. This can be useful if the CTF '
                           'model is inadequate at the lowest resolution. '
                           'Still, in general using higher amplitude contrast '
                           'on the CTFs (e.g. 10-20%) often yields better '
                           'results. Therefore, this option is not generally '
                           'recommended.')
        form.addParam('doCtfManualGroups', BooleanParam, default=False,
                      label='Do manual grouping ctfs?',
                      condition='not doContinue',
                      help='Set this to Yes the CTFs will grouping manually.')
        form.addParam('defocusRange', FloatParam, default=1000,
                      label='defocus range for group creation (in Angstroms)',
                      condition='doCtfManualGroups and not doContinue',
                      help='Particles will be grouped by defocus.'
                      'This parameter is the bin for an histogram.'
                      'All particles assigned to a bin form a group')
        form.addParam('numParticles', FloatParam, default=10,
                      label='minimum size for defocus group',
                      condition='doCtfManualGroups and not doContinue',
                      help='If defocus group is smaller than this value, '
                           'it will be expanded until number of particles '
                           'per defocus group is reached')
        
        form.addSection(label='Optimisation')
        if self.IS_CLASSIFY:
            form.addParam('numberOfIterations', IntParam, default=25,
                          label='Number of iterations',
                          help='Number of iterations to be performed. Note '
                               'that the current implementation does NOT '
                               'comprise a convergence criterium. Therefore, '
                               'the calculations will need to be stopped '
                               'by the user if further iterations do not yield '
                               'improvements in resolution or classes. '
                               'If continue option is True, you going to do '
                               'this number of new iterations (e.g. if '
                               '*Continue from iteration* is set 3 and this '
                               'param is set 25, the final iteration of the '
                               'protocol will be the 28th.')
            # Default T is 2 for 2D but 4 for 3D in Relion GUI
            form.addParam('regularisationParamT', IntParam,
                          default=2 if self.IS_2D else 4,
                          label='Regularisation parameter T',
                          help='Bayes law strictly determines the relative '
                               'weight between the contribution of the '
                               'experimental data and the prior. '
                               'However, in practice one may need to adjust '
                               'this weight to put slightly more weight on the '
                               'experimental data to allow optimal results. '
                               'Values greater than 1 for this regularisation '
                               'parameter (T in the JMB2011 paper) put more '
                               'weight on the experimental data. Values around '
                               '2-4 have been observed to be useful for 3D '
                               'refinements, values of 1-2 for 2D refinements. '
                               'Too small values yield too-low resolution '
                               'structures; too high values result in '
                               'over-estimated resolutions and overfitting.')
            if isVersion2() and getVersion() != V2_0:  # version 2.1+ only
                form.addParam('doSubsets', BooleanParam, default=False,
                              condition='not doContinue',
                              expertLevel=LEVEL_ADVANCED,
                              label='Use subsets for initial updates?',
                              help='If set to True, multiple maximization updates '
                                   '(as many as defined by the _Number of subset '
                                   'updates_) will be performed during the first '
                                   'iteration(s): each time after the number of '
                                   'particles in a subset has been processed. By '
                                   'using subsets with much fewer particles than '
                                   'the entire data set, the initial updates '
                                   'will be much faster, while the very low '
                                   'resolution class averages will not be '
                                   'notably worse than with the entire data set. '
                                   '\nThis will greatly speed up 2D '
                                   'classifications with very many (hundreds of '
                                   'thousands or more) particles. A useful '
                                   'subset size is probably in the order of ten '
                                   'thousand particles. If the data set only '
                                   'comprises (tens of) thousands of particles, '
                                   'this option may be less useful.')
                form.addParam('subsetSize', IntParam, default=10000,
                              condition='doSubsets and not doContinue',
                              expertLevel=LEVEL_ADVANCED,
                              label='Initial subset size',
                              help='Number of individual particles after which one '
                                   'will perform a maximization update in the first '
                                   'iteration(s). A useful subset size is probably '
                                   'in the order of ten thousand particles.')
                form.addParam('subsetUpdates', IntParam, default=3,
                              condition='doSubsets and not doContinue',
                              expertLevel=LEVEL_ADVANCED,
                              label='Number of subset updates',
                              help='This option is only used when a positive '
                                   'number is given for the _Initial subset size_. '
                                   'In that case, in the first iteration, '
                                   'maximization updates are performed over '
                                   'a smaller subset of the particles to speed '
                                   'up calculations.Useful values are probably in '
                                   'the range of 2-5 subset updates. Using more '
                                   'might speed up further, but with the risk of '
                                   'affecting the results. If the number of subsets '
                                   'times the subset size is larger than the number '
                                   'of particles in the data set, then more than 1 '
                                   'iteration will be split into subsets.')
        form.addParam('maskZero', EnumParam, default=0,
                      choices=['Yes, fill with zeros',
                               'No, fill with random noise'],
                      label='Mask particles with zeros?',
                      condition='not doContinue',
                      help='If set to <Yes>, then in the individual particles, '
                           'the area outside a circle with the radius '
                           'of the particle will be set to zeros prior to '
                           'taking the Fourier transform. '
                           'This will remove noise and therefore increase '
                           'sensitivity in the alignment and classification. '
                           'However, it will also introduce correlations '
                           'between the Fourier components that are not '
                           'modelled. When set to <No>, then the solvent area '
                           'is filled with random noise, which prevents '
                           'introducing correlations.High-resolution '
                           'refinements (e.g. in 3D auto-refine) tend to work '
                           'better when filling the solvent area with random '
                           'noise, some classifications go better when using '
                           'zeros.')
        if self.IS_3D:
            form.addParam('referenceMask', PointerParam,
                          pointerClass='VolumeMask',
                          label='Reference mask (optional)', allowsNull=True,
                          help='A volume mask containing a (soft) mask with '
                               'the same dimensions as the reference(s), '
                               'and values between 0 and 1, with 1 being 100% '
                               'protein and 0 being 100% solvent. The '
                               'reconstructed reference map will be multiplied '
                               'by this mask. If no mask is given, a soft '
                               'spherical mask based on the <radius> of the '
                               'mask for the experimental images will be '
                               'applied.\n\n'
                               'In some cases, for example for non-empty '
                               'icosahedral viruses, it is also useful to use '
                               'a second mask. Check _Advaced_ level and '
                               'select another volume mask')
            form.addParam('solventMask', PointerParam, pointerClass='VolumeMask',
                          expertLevel=LEVEL_ADVANCED, allowsNull=True,
                          label='Second reference mask (optional)',
                          help='For all white (value 1) pixels in this second '
                               'mask the corresponding pixels in the '
                               'reconstructed map are set to the average value '
                               'of these pixels. Thereby, for example, the '
                               'higher density inside the virion may be set to '
                               'a constant. Note that this second mask should '
                               'have one-values inside the virion and '
                               'zero-values in the capsid and the solvent '
                               'areas.')
            if isVersion2():
                form.addParam('solventFscMask', BooleanParam, default=False,
                              expertLevel=LEVEL_ADVANCED,
                              label='Use solvent-flattened FSCs?',
                              help='If set to Yes, then instead of using '
                                   'unmasked maps to calculate the gold-standard '
                                   'FSCs during refinement, masked half-maps '
                                   'are used and a post-processing-like '
                                   'correction of the FSC curves (with '
                                   'phase-randomisation) is performed every '
                                   'iteration. This only works when a reference '
                                   'mask is provided on the I/O tab. This may '
                                   'yield higher-resolution maps, especially '
                                   'when the mask contains only a relatively '
                                   'small volume inside the box.')
        else:
            form.addParam('referenceMask', PointerParam, pointerClass='Mask',
                          label='Reference mask (optional)', allowsNull=True,
                          expertLevel=LEVEL_ADVANCED,
                          help='User-provided mask for the references ('
                               'default is to use spherical mask with '
                               'particle_diameter)')
        
        if self.IS_CLASSIFY:
            form.addParam('limitResolEStep', FloatParam, default=-1,
                          label='Limit resolution E-step to (A)',
                          condition="not doContinue",
                          help='If set to a positive number, then the '
                               'expectation step (i.e. the alignment) will be '
                               'done only including the Fourier components up '
                               'to this resolution (in Angstroms). This is '
                               'useful to prevent overfitting, as the '
                               'classification runs in RELION are not to be '
                               'guaranteed to be 100% overfitting-free (unlike '
                               'the _3D auto-refine_ with its gold-standard '
                               'FSC). In particular for very difficult data '
                               'sets, e.g. of very small or featureless '
                               'particles, this has been shown to give much '
                               'better class averages. In such cases, values '
                               'in the range of 7-12 Angstroms have proven '
                               'useful.')
        
        # Change the Sampling section name depending if classify or refine 3D
        if self.IS_CLASSIFY:
            form.addSection('Sampling')
        else:
            form.addSection('Auto-Sampling')
            form.addParam('noteAutoSampling', LabelParam,
                          label='Note that initial sampling rates will be '
                                'auto-incremented!')
        form.addParam('doImageAlignment', BooleanParam, default=True,
                      label='Perform image alignment?', condition="isClassify",
                      help='If set to No, then rather than performing both alignment '
                           'and classification, only classification will be performed. '
                           'This allows the use of very focused masks.This requires '
                           'that the optimal orientations of all particles are already '
                           'calculated.')
        if self.IS_3D:
            form.addParam('angularSamplingDeg', EnumParam, default=2,
                          choices=ANGULAR_SAMPLING_LIST,
                          label='Angular sampling interval (deg)',
                          condition='not isClassify or doImageAlignment',
                          help='There are only a few discrete angular samplings'
                               ' possible because we use the HealPix library to'
                               ' generate the sampling of the first two Euler '
                               'angles on the sphere. The samplings are '
                               'approximate numbers and vary slightly over '
                               'the sphere.')
        else:
            form.addParam('inplaneAngularSamplingDeg', FloatParam, default=5,
                          label='In-plane angular sampling (deg)',
                          condition="doImageAlignment",
                          help='The sampling rate for the in-plane rotation '
                               'angle (psi) in degrees.\n'
                               'Using fine values will slow down the program. '
                               'Recommended value for\n'
                               'most 2D refinements: 5 degrees. \n\n'
                               'If auto-sampling is used, this will be the '
                               'value for the first \niteration(s) only, and '
                               'the sampling rate will be increased \n'
                               'automatically after that.')
        form.addParam('offsetSearchRangePix', FloatParam, default=5,
                      condition='not isClassify or doImageAlignment',
                      label='Offset search range (pix)',
                      help='Probabilities will be calculated only for '
                           'translations in a circle with this radius (in '
                           'pixels). The center of this circle changes at '
                           'every iteration and is placed at the optimal '
                           'translation for each image in the previous '
                           'iteration.')
        form.addParam('offsetSearchStepPix', FloatParam, default=1.0,
                      condition='not isClassify or doImageAlignment',
                      label='Offset search step (pix)',
                      help='Translations will be sampled with this step-size '
                           '(in pixels). Translational sampling is also done '
                           'using the adaptive approach. Therefore, if '
                           'adaptive=1, the translations will first be '
                           'evaluated on a 2x coarser grid.')
        if self.IS_3D: 
            if self.IS_CLASSIFY:
                form.addParam('localAngularSearch', BooleanParam, default=False,
                              condition='not is2D and doImageAlignment',
                              label='Perform local angular search?',
                              help='If set to Yes, then rather than performing '
                                   'exhaustive angular searches, local '
                                   'searches within the range given below will '
                                   'be performed. A prior Gaussian distribution'
                                   ' centered at the optimal orientation in the'
                                   ' previous iteration and with a stddev of '
                                   '1/3 of the range given below will be '
                                   'enforced.')
                form.addParam('localAngularSearchRange', FloatParam,
                              default=5.0,
                              condition='localAngularSearch',
                              label='Local angular search range',
                              help='Local angular searches will be performed '
                                   'within +/- the given amount (in degrees) '
                                   'from the optimal orientation in the '
                                   'previous iteration. A Gaussian prior (also '
                                   'see previous option) will be applied, so '
                                   'that orientations closer to the optimal '
                                   'orientation in the previous iteration will '
                                   'get higher weights than those further away.'
                              )
            else:
                form.addParam('localSearchAutoSamplingDeg', EnumParam,
                              default=4, choices=ANGULAR_SAMPLING_LIST,
                              label='Local search from auto-sampling (deg)',
                              help='In the automated procedure to increase the '
                                   'angular samplings, local angular searches '
                                   'of -6/+6 times the sampling rate will be '
                                   'used from this angular sampling rate '
                                   'onwards.')
                
                form.addSection("Movies")
                form.addParam('realignMovieFrames', BooleanParam, default=False,
                              label='Refine movie particles?',
                              help='If set to Yes, then running averages of '
                                   'the particles from individual frames of '
                                   'recorded movies will be aligned to the '
                                   '3D reference.')
                
                group = form.addGroup('Movie frames alignment',
                                      condition='realignMovieFrames and '
                                                'doContinue')
                group.addParam('inputMovieParticles', PointerParam,
                               pointerClass='SetOfMovieParticles',
                               allowsNull=True, important=True,
                               label='Input movie particles')
                group.addParam('movieAvgWindow', FloatParam, default=5,
                               label='Running average window',
                               help='The individual movie frames will be '
                                    'averaged using a running average window '
                                    'with the specified width. Use an odd '
                                    'number. The optimal value will depend on '
                                    'the SNR in the individual movie frames. '
                                    'For ribosomes, we used a value of 5, '
                                    'where each movie frame integrated '
                                    'approximately 1 electron per squared '
                                    'Angstrom.')
                group.addParam('movieStdTrans', FloatParam, default=1,
                               label='Stddev on the translations (px)',
                               help='A Gaussian prior with the specified '
                                    'standard deviation will be centered at '
                                    'the rotations determined for the '
                                    'corresponding particle where all '
                                    'movie-frames were averaged. For '
                                    'ribosomes, we used a value of 2 pixels. ')
                group.addParam('movieIncludeRotSearch', BooleanParam,
                               default=False,
                               label='Also include rotational searches?',
                               help='If set to Yes, then running averages of '
                                    'the individual frames of recorded movies '
                                    'will also be aligned rotationally. \n'
                                    'If one wants to perform particle '
                                    'polishing, then rotational alignments of '
                                    'the movie frames is NOT necessary and '
                                    'will only take more computing time.')
                group.addParam('movieStdRot', FloatParam, default=1,
                               condition='movieIncludeRotSearch',
                               label='Stddev on the rotations (deg)',
                               help='A Gaussian prior with the specified '
                                    'standard deviation will be centered at '
                                    'the rotations determined for the '
                                    'corresponding particle where all '
                                    'movie-frames were averaged. For '
                                    'ribosomes, we used a value of 1 degree')
        
        form.addSection('Additional')
        if isVersion2():
            form.addParam('useParallelDisk', BooleanParam, default=True,
                          label='Use parallel disc I/O?',
                          help='If set to Yes, all MPI slaves will read '
                               'their own images from disc. Otherwise, only '
                               'the master will read images and send them '
                               'through the network to the slaves. Parallel '
                               'file systems like gluster of fhgfs are good '
                               'at parallel disc I/O. NFS may break with many '
                               'slaves reading in parallel.')
            form.addParam('pooledParticles', IntParam, default=3,
                          label='Number of pooled particles:',
                          help='Particles are processed in individual batches '
                               'by MPI slaves. During each batch, a stack of '
                               'particle images is only opened and closed '
                               'once to improve disk access times. All '
                               'particle images of a single batch are read '
                               'into memory together. The size of these '
                               'batches is at least one particle per thread '
                               'used. The nr_pooled_particles parameter '
                               'controls how many particles are read together '
                               'for each thread. If it is set to 3 and one '
                               'uses 8 threads, batches of 3x8=24 particles '
                               'will be read together. This may improve '
                               'performance on systems where disk access, and '
                               'particularly metadata handling of disk '
                               'access, is a problem. It has a modest cost of '
                               'increased RAM usage.')
            form.addParam('allParticlesRam', BooleanParam, default=False,
                          label='Pre-read all particles into RAM?',
                          help='If set to Yes, all particle images will be '
                               'read into computer memory, which will greatly '
                               'speed up calculations on systems with slow '
                               'disk access. However, one should of course be '
                               'careful with the amount of RAM available. '
                               'Because particles are read in '
                               'float-precision, it will take \n'
                               '( N * (box_size)^2 * 4 / (1024 * 1024 '
                               '* 1024) ) Giga-bytes to read N particles into '
                               'RAM. For 100 thousand 200x200 images, that '
                               'becomes 15Gb, or 60 Gb for the same number of '
                               '400x400 particles. Remember that running a '
                               'single MPI slave on each node that runs as '
                               'many threads as available cores will have '
                               'access to all available RAM.\n\n'
                               'If parallel disc I/O is set to No, then only '
                               'the master reads all particles into RAM and '
                               'sends those particles through the network to '
                               'the MPI slaves during the refinement '
                               'iterations.')
            form.addParam('scratchDir', PathParam,
                          condition='not allParticlesRam',
                          label='Copy particles to scratch directory: ',
                          help='If a directory is provided here, then the job '
                               'will create a sub-directory in it called '
                               'relion_volatile. If that relion_volatile '
                               'directory already exists, it will be wiped. '
                               'Then, the program will copy all input '
                               'particles into a large stack inside the '
                               'relion_volatile subdirectory. Provided this '
                               'directory is on a fast local drive (e.g. an '
                               'SSD drive), processing in all the iterations '
                               'will be faster. If the job finishes '
                               'correctly, the relion_volatile directory will '
                               'be wiped. If the job crashes, you may want to '
                               'remove it yourself.')
            form.addParam('combineItersDisc', BooleanParam, default=False,
                          label='Combine iterations through disc?',
                          help='If set to Yes, at the end of every iteration '
                               'all MPI slaves will write out a large file '
                               'with their accumulated results. The MPI '
                               'master will read in all these files, combine '
                               'them all, and write out a new file with the '
                               'combined results. All MPI salves will then '
                               'read in the combined results. This reduces '
                               'heavy load on the network, but increases load '
                               'on the disc I/O. This will affect the time it '
                               'takes between the progress-bar in the '
                               'expectation step reaching its end (the mouse '
                               'gets to the cheese) and the start of the '
                               'ensuing maximisation step. It will depend on '
                               'your system setup which is most efficient.')
            form.addParam('doGpu', BooleanParam, default=True,
                          label='Use GPU acceleration?',
                          help='If set to Yes, the job will try to use GPU '
                               'acceleration.')
            form.addParam('gpusToUse', StringParam, default='',
                          label='Which GPUs to use:', condition='doGpu', 
                          help='This argument is not necessary. If left empty, '
                               'the job itself will try to allocate available '
                               'GPU resources. You can override the default '
                               'allocation by providing a list of which GPUs '
                               '(0,1,2,3, etc) to use. MPI-processes are '
                               'separated by ":", threads by ",". '
                               'For example: "0,0:1,1:0,0:1,1"')
        else:
            form.addParam('memoryPreThreads', IntParam, default=2,
                          label='Memory per Threads',
                          help='Computer memory in Gigabytes that is '
                               'available for each thread. This will only '
                               'affect some of the warnings about required '
                               'computer memory.')
        
        joinHalves = ("--low_resol_join_halves 40 (only not continue mode)"
                      if not self.IS_CLASSIFY else "")

        form.addParam('oversampling', IntParam, default=1,
                      expertLevel=LEVEL_ADVANCED,
                      label="Over-sampling",
                      help="Adaptive oversampling order to speed-up "
                           "calculations (0=no oversampling, 1=2x, 2=4x, etc)")

        form.addParam('extraParams', StringParam,
                      default='',
                      label='Additional parameters',
                      help="In this box command-line arguments may be "
                           "provided that are not generated by the GUI. This "
                           "may be useful for testing developmental options "
                           "and/or expert use of the program, e.g: \n"
                           "--dont_combine_weights_via_disc\n"
                           "--verb 1\n"
                           "--pad 2\n" + joinHalves)
        
        form.addParallelSection(threads=1, mpi=3)
    
    def addSymmetry(self, container):
        container.addParam('symmetryGroup', StringParam, default='c1',
                           label="Symmetry",
                           help='If the molecule is asymmetric, set Symmetry group '
                                'to C1. Note their are multiple possibilities for '
                                'icosahedral symmetry: \n'
                                '* I1: No-Crowther 222 (standard in Heymann,Chagoyen '
                                '& Belnap, JSB, 151 (2005) 196-207)               \n'
                                '* I2: Crowther 222                                 \n'
                                '* I3: 52-setting (as used in SPIDER?)              \n'
                                '* I4: A different 52 setting                       \n'
                                'The command *relion_refine --sym D2 '
                                '--print_symmetry_ops* prints a list of all symmetry '
                                'operators for symmetry group D2. RELION uses '
                                'XMIPP\'s libraries for symmetry operations. '
                                'Therefore, look at the XMIPP Wiki for more details:'
                                ' http://xmipp.cnb.csic.es/twiki/bin/view/Xmipp/'
                                'WebHome?topic=Symmetry')

    #--------------------------- INSERT steps functions ------------------------
    def _insertAllSteps(self):
        self._initialize()
        self._insertFunctionStep('convertInputStep',
                                 self._getInputParticles().getObjId(),
                                 self.copyAlignment)
        self._insertRelionStep()
        self._insertFunctionStep('createOutputStep')
    
    def _insertRelionStep(self):
        """ Prepare the command line arguments before calling Relion. """
        # Join in a single line all key, value pairs of the args dict    
        args = {}
        
        if self.doContinue:
            self._setContinueArgs(args)
        else:
            self._setNormalArgs(args)
        if isVersion2():
            self._setComputeArgs(args)
        
        params = ' '.join(['%s %s' % (k, str(v)) for k, v in args.iteritems()])

        if self.extraParams.hasValue():
            params += ' ' + self.extraParams.get()
        
        self._insertFunctionStep('runRelionStep', params)
    
    #--------------------------- STEPS functions -------------------------------
    
    def convertInputStep(self, particlesId, copyAlignment):
        """ Create the input file in STAR format as expected by Relion.
        If the input particles comes from Relion, just link the file.
        Params:
            particlesId: use this parameters just to force redo of convert if 
                the input particles are changed.
        """
        imgSet = self._getInputParticles()
        imgStar = self._getFileName('input_star')

        self.info("Converting set from '%s' into '%s'" %
                  (imgSet.getFileName(), imgStar))

        # Pass stack file as None to avoid write the images files
        # If copyAlignmet is set to False pass alignType to ALIGN_NONE
        if copyAlignment:
            alignType = imgSet.getAlignment()
        else:
            alignType = em.ALIGN_NONE

        writeSetOfParticles(imgSet, imgStar, self._getExtraPath(),
                            alignType=alignType,
                            postprocessImageRow=self._postprocessParticleRow)
        
        if self.doCtfManualGroups:
            self._splitInCTFGroups(imgStar)
        
        if not self.IS_CLASSIFY:
            if self.realignMovieFrames:
                movieParticleSet = self.inputMovieParticles.get()
                movieFn = self._getFileName('movie_particles')
                self.info("Converting set from '%s' into '%s'" %
                          (movieParticleSet.getFileName(), movieFn))
                
                auxMovieParticles = self._createSetOfMovieParticles(suffix='tmp')
                auxMovieParticles.copyInfo(movieParticleSet)
                # Discard the movie particles that are not present in the
                # refinement set
                for movieParticle in movieParticleSet:
                    particle = imgSet[movieParticle.getParticleId()]
                    if particle is not None:
                        auxMovieParticles.append(movieParticle)
                writeSetOfParticles(auxMovieParticles,
                                    movieFn, None, originalSet=imgSet,
                                    postprocessImageRow=self._postprocessImageRow)
                mdMovies = md.MetaData(movieFn)
                continueRun = self.continueRun.get()
                continueIter = self._getContinueIter()
                mdParts = md.MetaData(continueRun._getFileName('data', iter = continueIter))

                if getVersion() == V1_3:
                    mdParts.renameColumn(md.RLN_IMAGE_NAME,
                                         md.RLN_PARTICLE_NAME)
                else:
                    mdParts.renameColumn(md.RLN_IMAGE_NAME,
                                         md.RLN_PARTICLE_ORI_NAME)
                mdParts.removeLabel(md.RLN_MICROGRAPH_NAME)
                
                mag = movieParticleSet.getAcquisition().getMagnification()
                movieSamplingRate = movieParticleSet.getSamplingRate()
                detectorPxSize = mag * movieSamplingRate / 10000
                
                mdAux = md.MetaData()
                mdMovies.fillConstant(md.RLN_CTF_DETECTOR_PIXEL_SIZE,
                                      detectorPxSize)
                mdMovies.fillConstant(md.RLN_CTF_MAGNIFICATION, mag)
                mdAux.join2(mdMovies, mdParts, md.RLN_PARTICLE_ID,
                            md.RLN_IMAGE_ID, md.INNER_JOIN)
                # set priors equal to orig. values
                mdAux.copyColumn(md.RLN_ORIENT_ORIGIN_X_PRIOR, md.RLN_ORIENT_ORIGIN_X)
                mdAux.copyColumn(md.RLN_ORIENT_ORIGIN_Y_PRIOR, md.RLN_ORIENT_ORIGIN_Y)
                mdAux.copyColumn(md.RLN_ORIENT_PSI_PRIOR, md.RLN_ORIENT_PSI)
                mdAux.copyColumn(md.RLN_ORIENT_ROT_PRIOR, md.RLN_ORIENT_ROT)
                mdAux.copyColumn(md.RLN_ORIENT_TILT_PRIOR, md.RLN_ORIENT_TILT)
                mdAux.fillConstant(md.RLN_PARTICLE_NR_FRAMES, self._getNumberOfFrames())
                if isVersion2():
                    # FIXME: set to 1 till frame averaging is implemented in xmipp
                    mdAux.fillConstant(md.RLN_PARTICLE_NR_FRAMES_AVG, 1)

                mdAux.write(movieFn, md.MD_OVERWRITE)
                cleanPath(auxMovieParticles.getFileName())
    
    def runRelionStep(self, params):
        """ Execute the relion steps with the give params. """
        params += ' --j %d' % self.numberOfThreads.get()
        self.runJob(self._getProgram(), params)
    
    def createOutputStep(self):
        pass  # should be implemented in subclasses
    
    #--------------------------- INFO functions --------------------------------

    def _validate(self):
        errors = []
        self.validatePackageVersion('RELION_HOME', errors)
        if getVersion() == V1_3 and not self.doContinue and self.copyAlignment:
            errors.append('In RELION v1.3 a new refinement always starts '
                          'from global search. You cannot consider previous'
                          'alignment unless you run in Continue mode.')

        if self.doContinue:
            continueProtocol = self.continueRun.get()
            if (continueProtocol is not None and
                continueProtocol.getObjId() == self.getObjId()):
                errors.append('In Scipion you must create a new Relion run')
                errors.append('and select the continue option rather than')
                errors.append('select continue from the same run.')
                errors.append('') # add a new line
            errors += self._validateContinue()
        else:
            if self._getInputParticles().isOddX():
                errors.append("Relion only works with even values for the "
                              "image dimensions!")
        
            errors += self._validateNormal()

        if self.IS_CLASSIFY:
            if self._doSubsets():
                total = self._getInputParticles().getSize()
                if total <= self.subsetSize.get():
                    errors.append('Subset size is bigger than the total number '
                                  'of particles!')

        return errors
    
    def _validateNormal(self):
        """ Should be overwritten in subclasses to
        return summary message for NORMAL EXECUTION. 
        """
        return []
    
    def _validateContinue(self):
        """ Should be overwritten in subclasses to
        return summary messages for CONTINUE EXECUTION.
        """
        return []
    
    def _citations(self):
        cites = []
        return cites
    
    def _summary(self):
        self._initialize()

        lastIter = self._lastIter()

        if lastIter is not None:
            iterMsg = 'Iteration %d' % lastIter
            if self.hasAttribute('numberOfIterations'):
                iterMsg += '/%d' % self._getnumberOfIters()
        else:
            iterMsg = 'No iteration finished yet.'
        summary = [iterMsg]

        if self._getInputParticles().isPhaseFlipped():
            flipMsg = "Your input images are ctf-phase flipped"
            summary.append(flipMsg)
        
        if self.doContinue:
            summary += self._summaryContinue()
        summary += self._summaryNormal()
        return summary
    
    def _summaryNormal(self):
        """ Should be overwritten in subclasses to
        return summary message for NORMAL EXECUTION. 
        """
        return []
    
    def _summaryContinue(self):
        """ Should be overwritten in subclasses to
        return summary messages for CONTINUE EXECUTION.
        """
        return []
    
    def _methods(self):
        """ Should be overwritten in each protocol.
        """
        return []
    
    #--------------------------- UTILS functions -------------------------------
    def _setNormalArgs(self, args):
        maskDiameter = self.maskDiameterA.get()
        if maskDiameter <= 0:
            x, _, _ = self._getInputParticles().getDim()
            maskDiameter = self._getInputParticles().getSamplingRate() * x
    
        args.update({'--i': self._getFileName('input_star'),
                     '--particle_diameter': maskDiameter,
                     '--angpix': self._getInputParticles().getSamplingRate(),
                     })
        self._setCTFArgs(args)
    
        if self.maskZero == MASK_FILL_ZERO:
            args['--zero_mask'] = ''
    
        if self.IS_CLASSIFY:
            args['--K'] = self.numberOfClasses.get()
            if self.limitResolEStep > 0:
                args['--strict_highres_exp'] = self.limitResolEStep.get()
    
        if self.IS_3D:
            if not self.IS_3D_INIT:
                args['--ref'] = convertBinaryVol(self.referenceVolume.get(),
                                                 self._getTmpPath())
                if not self.isMapAbsoluteGreyScale:
                    args['--firstiter_cc'] = ''
                args['--ini_high'] = self.initialLowPassFilterA.get()
                args['--sym'] = self.symmetryGroup.get()
        
        if not isVersion2():
            args['--memory_per_thread'] = self.memoryPreThreads.get()
    
        self._setBasicArgs(args)

    def _setContinueArgs(self, args):
        continueRun = self.continueRun.get()
        continueRun._initialize()
    
        if self.IS_CLASSIFY:
            self.copyAttributes(continueRun, 'regularisationParamT')
        self._setBasicArgs(args)
    
        continueIter = self._getContinueIter()
        args['--continue'] = continueRun._getFileName('optimiser',
                                                      iter=continueIter)

    def _getScratchDir(self):
        """ Returns the scratch dir value without spaces.
         If none, the empty string will be returned.
        """
        scratchDir = self.scratchDir.get() or ''
        return scratchDir.strip()

    def _setComputeArgs(self, args):
        if not self.combineItersDisc:
            args['--dont_combine_weights_via_disc'] = ''
    
        if not self.useParallelDisk:
            args['--no_parallel_disc_io'] = ''
    
        if self.allParticlesRam:
            args['--preread_images'] = ''
        else:
            if self._getScratchDir():
                args['--scratch_dir'] = self._getScratchDir()
    
        args['--pool'] = self.pooledParticles.get()
    
        if self.doGpu:
            args['--gpu'] = self.gpusToUse.get()

    def _getSamplingFactor(self):
        return 1 if self.oversampling == 0 else 2 * self.oversampling.get()

    def _setBasicArgs(self, args):
        """ Return a dictionary with basic arguments. """
        args.update({'--flatten_solvent': '',
                     '--norm': '',
                     '--scale': '',
                     '--o': self._getExtraPath('relion'),
                     '--oversampling': self.oversampling.get()
                     })
    
        if self.IS_CLASSIFY:
            args['--tau2_fudge'] = self.regularisationParamT.get()
            args['--iter'] = self._getnumberOfIters()

            if not self.doContinue and isVersion2() and getVersion() != V2_0:
                self._setSubsetArgs(args)
    
        self._setSamplingArgs(args)
        self._setMaskArgs(args)


    def _setCTFArgs(self, args):
        # CTF stuff
        if self.doCTF:
            args['--ctf'] = ''
    
        # this only can be true if is 3D.
        if self.hasReferenceCTFCorrected:
            args['--ctf_corrected_ref'] = ''
    
        if self._getInputParticles().isPhaseFlipped():
            args['--ctf_phase_flipped'] = ''
    
        if self.ignoreCTFUntilFirstPeak:
            args['--ctf_intact_first_peak'] = ''

    def _setMaskArgs(self, args):
        if self.referenceMask.hasValue():
            mask = convertMask(self.referenceMask.get(), self._getTmpPath())
            args['--solvent_mask'] = mask
    
        if self.IS_3D and self.solventMask.hasValue():
            solventMask = convertMask(self.solventMask.get(), self._getTmpPath())
            args['--solvent_mask2'] = solventMask

        if (isVersion2() and self.IS_3D and self.referenceMask.hasValue() and
            self.solventFscMask):
            args['--solvent_correct_fsc'] = ''

    def _setSubsetArgs(self, args):
        if self._doSubsets():
            args['--write_subsets'] = 1
            args['--subset_size'] = self.subsetSize.get()
            args['--max_subsets'] = self.subsetUpdates.get()

    def _getProgram(self, program='relion_refine'):
        """ Get the program name depending on the MPI use or not. """
        if self.numberOfMpi > 1:
            program += '_mpi'
        return program
    
    def _getInputParticles(self):
        if self.doContinue:
            self.inputParticles.set(self.continueRun.get().inputParticles.get())
        return self.inputParticles.get()
    
    def _getIterNumber(self, index):
        """ Return the list of iteration files, give the iterTemplate. """
        result = None
        files = sorted(glob(self._iterTemplate))
        if files:
            f = files[index]
            s = self._iterRegex.search(f)
            if s:
                result = int(s.group(1)) # group 1 is 3 digits iteration number
        return result
        
    def _lastIter(self):
        return self._getIterNumber(-1)

    def _firstIter(self):
        return self._getIterNumber(0) or 1
    
    def _getIterClasses(self, it, clean=False):
        """ Return a classes .sqlite file for this iteration.
        If the file doesn't exists, it will be created by 
        converting from this iteration data.star file.
        """
        data_classes = self._getFileName('classes_scipion', iter=it)
        
        if clean:
            cleanPath(data_classes)
        
        if not exists(data_classes):
            clsSet = self.OUTPUT_TYPE(filename=data_classes)
            clsSet.setImages(self.inputParticles.get())
            self._fillClassesFromIter(clsSet, it)
            clsSet.write()
            clsSet.close()

        return data_classes
    
    def _getIterData(self, it, **kwargs):
        """ Sort the it??.data.star file by the maximum likelihood. """
        data_sqlite = self._getFileName('data_scipion', iter=it)
        
        if not exists(data_sqlite):
            iterImgSet = em.SetOfParticles(filename=data_sqlite)
            iterImgSet.copyInfo(self._getInputParticles())
            self._fillDataFromIter(iterImgSet, it)
            iterImgSet.write()
            iterImgSet.close()
        
        return data_sqlite
    
    def _splitInCTFGroups(self, imgStar):
        """ Add a new column in the image star to separate the particles
        into ctf groups """
        from convert import splitInCTFGroups
        splitInCTFGroups(imgStar,
                         self.defocusRange.get(),
                         self.numParticles.get())
    
    def _getContinueIter(self):
        continueRun = self.continueRun.get()
        
        if continueRun is not None:
            continueRun._initialize()
        
        if self.doContinue:
            if self.continueIter.get() == 'last':
                continueIter = continueRun._lastIter()
            else:
                continueIter = int(self.continueIter.get())
        else:
            continueIter = 0
            
        return continueIter
    
    def _getnumberOfIters(self):
        return self._getContinueIter() + self.numberOfIterations.get()

    def _getNumberOfFrames(self):
        movieProt = self.inputMovieParticles.get().getObjParentId()
        inputMovies = self.getProject().getProtocol(int(movieProt)).inputMovies.get()
        frames = inputMovies.getFirstItem().getNumberOfFrames()

        return frames
    
    def _postprocessImageRow(self, img, imgRow):
        partId = img.getParticleId()
        imgRow.setValue(md.RLN_PARTICLE_ID, long(partId))
        imgRow.setValue(md.RLN_MICROGRAPH_NAME,
                        "%06d@fake_movie_%06d.mrcs"
                        % (img.getFrameId(), img.getMicId()))  # fix relion-2.1

    def _postprocessParticleRow(self, part, partRow):
        if part.hasAttribute('_rlnGroupName'):
            partRow.setValue(md.RLN_MLMODEL_GROUP_NAME,
                             '%s' % part.getAttributeValue('_rlnGroupName'))
        else:
            partRow.setValue(md.RLN_MLMODEL_GROUP_NAME,
                             '%s' % part.getMicId())
<<<<<<< HEAD
        if part.hasCTF():
            # add phaseShift to particle Row
            attrs = ['_ctffind4_ctfPhaseShift', '_gctf_ctfPhaseShift',
                     '_phaseShift']
            for a in attrs:
                if part.getCTF().hasAttribute(a):
                    partRow.setValue(md.RLN_CTF_PHASESHIFT,
                                     part.getCTF().getPhaseShift())
=======

    def _doSubsets(self):
        # Since 'doSubsets' property is only valid for 2.1+ protocols
        # we need provide a default value for backward compatibility
        return self.getAttributeValue('doSubsets', False)
>>>>>>> 62104bb9
<|MERGE_RESOLUTION|>--- conflicted
+++ resolved
@@ -1207,19 +1207,13 @@
         else:
             partRow.setValue(md.RLN_MLMODEL_GROUP_NAME,
                              '%s' % part.getMicId())
-<<<<<<< HEAD
-        if part.hasCTF():
-            # add phaseShift to particle Row
-            attrs = ['_ctffind4_ctfPhaseShift', '_gctf_ctfPhaseShift',
-                     '_phaseShift']
-            for a in attrs:
-                if part.getCTF().hasAttribute(a):
-                    partRow.setValue(md.RLN_CTF_PHASESHIFT,
-                                     part.getCTF().getPhaseShift())
-=======
+
+        ctf = part.getCTF()
+
+        if ctf is not None:
+            partRow.setValue(md.RLN_CTF_PHASESHIFT, ctf.getPhaseShift())
 
     def _doSubsets(self):
         # Since 'doSubsets' property is only valid for 2.1+ protocols
         # we need provide a default value for backward compatibility
-        return self.getAttributeValue('doSubsets', False)
->>>>>>> 62104bb9
+        return self.getAttributeValue('doSubsets', False)