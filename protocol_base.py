--- conflicted
+++ resolved
@@ -44,11 +44,7 @@
 
 from constants import ANGULAR_SAMPLING_LIST, MASK_FILL_ZERO, V2_0, V1_3
 from convert import (convertBinaryVol, writeSetOfParticles, getVersion,
-<<<<<<< HEAD
-                     getImageLocation)
-=======
                      getImageLocation, convertMask)
->>>>>>> c4f40e5b
 
 
 class ProtRelionBase(EMProtocol):
@@ -660,7 +656,6 @@
         
         joinHalves = ("--low_resol_join_halves 40 (only not continue mode)"
                       if not self.IS_CLASSIFY else "")
-
         form.addParam('extraParams', StringParam, default='',
                       label='Additional parameters',
                       help="In this box command-line arguments may be "
@@ -719,124 +714,7 @@
             params += ' ' + self.extraParams.get()
         
         self._insertFunctionStep('runRelionStep', params)
-<<<<<<< HEAD
-        
-    def _setNormalArgs(self, args):
-        
-        maskDiameter = self.maskDiameterA.get()
-        if maskDiameter <= 0:
-            x, _, _ = self._getInputParticles().getDim()
-            maskDiameter = self._getInputParticles().getSamplingRate() * x
-        
-        args.update({'--i': self._getFileName('input_star'),
-                     '--particle_diameter': maskDiameter,
-                     '--angpix': self._getInputParticles().getSamplingRate(),
-                    })
-        self._setCTFArgs(args)
-        
-        if self.maskZero == MASK_FILL_ZERO:
-            args['--zero_mask'] = ''
-            
-        if self.IS_CLASSIFY:
-            args['--K'] = self.numberOfClasses.get()
-            if self.limitResolEStep > 0:
-                args['--strict_highres_exp'] = self.limitResolEStep.get()
-            
-        
-        if self.IS_3D:
-            args['--ref'] = convertBinaryVol(self.referenceVolume.get(),
-                                             self._getTmpPath())
-            if not self.isMapAbsoluteGreyScale:
-                args['--firstiter_cc']=''
-            args['--ini_high'] = self.initialLowPassFilterA.get()
-            args['--sym'] = self.symmetryGroup.get()
-        
-        if not getVersion() == V2_0:
-            args['--memory_per_thread'] = self.memoryPreThreads.get()
-        
-        self._setBasicArgs(args)
-        
-    def _setContinueArgs(self, args):
-        continueRun = self.continueRun.get()
-        continueRun._initialize()
-        
-        if self.IS_CLASSIFY:
-            self.copyAttributes(continueRun, 'regularisationParamT')
-        self._setBasicArgs(args)
-
-        continueIter = self._getContinueIter()
-        args['--continue'] = continueRun._getFileName('optimiser',
-                                                      iter=continueIter)
-
-    def _getScratchDir(self):
-        """ Returns the scratch dir value without spaces.
-         If none, the empty string will be returned.
-        """
-        scratchDir = self.scratchDir.get() or ''
-        return scratchDir.strip()
-
-    def _setComputeArgs(self, args):
-        
-        if not self.combineItersDisc:
-            args['--dont_combine_weights_via_disc'] = ''
-        
-        if not self.useParallelDisk:
-            args['--no_parallel_disc_io'] = ''
-        
-        if self.allParticlesRam:
-            args['--preread_images'] = ''
-        else:
-            if self._getScratchDir():
-                args['--scratch_dir'] = self._getScratchDir()
-            
-        args['--pool'] = self.pooledParticles.get()
-        
-        if self.doGpu:
-            args['--gpu'] = self.gpusToUse.get()
-    
-    def _setBasicArgs(self, args):
-        """ Return a dictionary with basic arguments. """
-        args.update({'--flatten_solvent': '',
-                     '--norm': '',
-                     '--scale': '',
-                     '--o': self._getExtraPath('relion'),
-                     '--oversampling': '1'
-                    })
-
-        if self.IS_CLASSIFY:
-            args['--tau2_fudge'] = self.regularisationParamT.get()
-            args['--iter'] = self._getnumberOfIters()
-            
-        self._setSamplingArgs(args)
-        self._setMaskArgs(args)
-    
-    def _setCTFArgs(self, args):        
-        # CTF stuff
-        if self.doCTF:
-            args['--ctf'] = ''
-        
-        # this only can be true if is 3D.
-        if self.hasReferenceCTFCorrected:
-            args['--ctf_corrected_ref'] = ''
-            
-        if self._getInputParticles().isPhaseFlipped():
-            args['--ctf_phase_flipped'] = ''
-            
-        if self.ignoreCTFUntilFirstPeak:
-            args['--ctf_intact_first_peak'] = ''
-    
-    def _setMaskArgs(self, args):
-        if self.referenceMask.hasValue():
-            mask = getImageLocation(self.referenceMask.get().getLocation())
-            args['--solvent_mask'] = mask
-            
-        if self.IS_3D and self.solventMask.hasValue():
-            solventMask = getImageLocation(self.solventMask.get().getLocation())
-            args['--solvent_mask2'] = solventMask
-
-=======
-    
->>>>>>> c4f40e5b
+    
     #--------------------------- STEPS functions -------------------------------
     
     def convertInputStep(self, particlesId, copyAlignment):
@@ -992,9 +870,6 @@
         return []
     
     #--------------------------- UTILS functions -------------------------------
-<<<<<<< HEAD
-    
-=======
     def _setNormalArgs(self, args):
         maskDiameter = self.maskDiameterA.get()
         if maskDiameter <= 0:
@@ -1105,7 +980,6 @@
             solventMask = convertMask(self.solventMask, self._getTmpPath())
             args['--solvent_mask2'] = solventMask
 
->>>>>>> c4f40e5b
     def _getProgram(self, program='relion_refine'):
         """ Get the program name depending on the MPI use or not. """
         if self.numberOfMpi > 1:
