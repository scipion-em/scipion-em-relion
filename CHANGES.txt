--- conflicted
+++ resolved
@@ -1,9 +1,6 @@
-<<<<<<< HEAD
 5.0.0:
     - add Relion 5.0 support
-=======
 4.0.19: fix adding more coords to the output of import coords protocol
->>>>>>> 7c0318f4
 4.0.18: add ewald params to the reconstruct protocol
 4.0.17: add missing CUDA_BIN env var
 4.0.16: Remove direct pointer from class3d protocol
