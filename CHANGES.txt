<<<<<<< HEAD
5.0.0:
    - add Relion 5.0 support, removed 3.x support
    - fix gpu param value
    - float16=True by default
    - several fixes in the viewers
=======
4.0.20: fix FSC viewer: Do not show empty figure when closing.
>>>>>>> 91c1f255
4.0.19: fix adding more coords to the output of import coords protocol
4.0.18: add ewald params to the reconstruct protocol
4.0.17: add missing CUDA_BIN env var
4.0.16: Remove direct pointer from class3d protocol
4.0.15: Extending the conversion of incompatibles formats (Yunior)
4.0.14: 2D class ranker improvements (JMRT)
    - Generated outputParticles
    - outputClasses now have rlnEstimatedResolution and rlnPredictedClassScore attributes
    - Improved summary using summaryVar and handling when no output
    - Added viewer for RelionSelect2DClasses
4.0.13: fix relion-python env for 2D class ranker, requires a specific pytorch version
4.0.12:
    - remove reading optimiser file during particles import (fix #373)
4.0.11:
    - fixed the bug calling system python instead of conda env's one in relion class selection protocol
4.0.10:
    - allow to force assign a single optics group to a multi-group input
    - in the protocol Classify2D when defining the output Classes, particles should be assigned with an indirect pointer to avoid problems when running workflows on streaming and unattended.
    - in the protocol Extract particles the boxsize validator (positive) prevented the protocol from executing when an inputPointer was used to fill this parameter.
    - relion 3.1 removed from the installer
    - add missing _pathVars to Plugin class
4.0.9: fix output pixel size in the resize volume protocol
4.0.8: better integration with sidesplitter plugin
4.0.7: fix typo in half2 output name from multi-body protocol
4.0.6:
    - add possible outputs class
    - fake a mask to bypass Relion multi-body bug
    - add continue mode for multi-body
    - output particle set from multi-body
    - subtract protocol supports mukti-body input
4.0.5.1: hotfix for multi-body protocol
4.0.5: hotfix for GPU parameters
4.0.4:
    - removed RELION_PYTHON, replaced by conda env variable RELION_ENV_ACTIVATION
    - update citations
    - fix parsing of pixel size upon import
    - fix wrong kwarg name useBaseName which caused ignoring micnames in export protocols
    - fix assign optics when some mics are missing (@delarosatrevin)
4.0.3:
    - allowPointers for box size related parameters
    - new protocol: import coordinates from a particles star file
    - remove :mrc postfix from volume names if possible
4.0.2: minor fix for auto-picking ref-based protocol
4.0.1:
    - Postprocessing now supports half maps input
    - emtable requirement updated
    - close #325 by providing some column types to particle Tables
4.0:
    - Relion 4.0 support:
        - download sources from github
        - all protocols updated with new args / params
        - new 2D class ranker protocol (test still missing)
        - new env var RELION_PYTHON for Python with Torch & Numpy modules (required for the protocol above)
        - separate initial model protocol for 4.0 (3.x is incompatible)
        - float16 option disabled
        - EER enabled, needs more testing
        - BUGFIX: wrong shifts were saved in motioncor when skipping frames
        - rlnMicrographStartFrame is saved in optics for mc output movies
        - Multi-body protocol improvements, viewer added
        - Postprocessing now supports multi-body input
3.1.3: fix ref volume conversion for non-mrc files
3.1.2:
    - allow to use Environ.setPrepend (depends on scipion-em/scipion-pyworkflow#238) to set different prepend commands (e.g when optimized CPU module is available)
    - fixes for subtract no relion protocol
    - fix #294, #296
3.1.1 - fixed the bug causing wrong shifts saved by init model and subtract protocols
3.1:
    - initial EER support for motion correction and polishing, not available yet
    - consider hot pixels from relion mc for polishing
    - refactor mc protocol and viewer
    - replace xmipp by eman2 for psd calculation
    - add 3.1.2 binary
    - remove Relion 3.0 protocols and code, but users can still import old star files
    - fix #278, #274, #277, #257
    - add a test to read old star format
    - fix shifts conversion for pre-3.1 (origins are in px already)
    - fix accuracy label, use Angstroms by default
    - add a warning about polishing gain bug
    - subtract protocol supports non-Relion input (thanks @rmarabini)
    - add a protocol to "gentle clean" all Relion jobs
3.0.4: bugfix for the missing option "Consider alignment as priors" (reported by Serban Ilca)
3.0.3: another bugfix in assign optics: abs paths are not allowed by Relion
3.0.2: bugfix for the wrong gain transform parameters in assign optics protocol
3.0.1:
    - quick fixes for issues from PR #282, #283 (thanks to @rmarabini)
3.0.0:
    - Scipion 3.0.0 support, migration to python 3
    - GPLv2 to v3
    - Add Relion 3.1 support, remove relion 2.x support
    - New STAR file parser (emtable package)
    - New protocol to assign optics groups
    - Sort protocol will be deleted soon (gone in relion 3.1)
    - Extract particle movies is gone
    - Updated drift plot for motioncor, added new plot for drift per frame
    - convertMask changed so that it uses relion_image_handler to change box/pix size/threshold
    - movie refinement is gone and fully replaced by bayesian polishing
    - picker protocols code cleanup
    - get rid of shell=true in subprocess
    - refactor viewers code
    - xmipp metadata is gradually replaced by the Table class from new star file parser
    - new protocol to export coordinates to star format
    - new protocol to remove preferential views
    - new protocol to compress movies
    - new protocol to resize / rescale volume
    - add new Falcon 4 MTFs
    - updated extra labels list for particles
    - set PARTICLE_EXTRA_LABELS inside ClassesLoader and refine3d _updateParticle
    - fill random subset by default
    - Autoscale input vol refs with relion not xmipp
    - Add missing ProtRelionExportParticles to protocol tree
    - Fix default values for missing extra ctf attrs
    - Use abs paths when creating symlinks
    - Add warning about dm4 gain flip by xmipp
    - Optimize imports
    - Assign gain and defects file from input or star file, transform gain if required
    - use getVar for cuda vars
    - update optics from image set upon conversion
    - fix wrong MicrographOriginalPixelSize
    - update priors help
    - add PSD calculation for mc
    - add missing frame grouping param for mc
    - picking wizards removed
    - optimize mode removed in relion reference-based picker
    - fix --odir param for pickers
    - add min_avg_noise to picker
    - add skip_gridding to 3d jobs (True by default)
    - add missing flatten_solvent to init3d
    - remove unrequired params from polishing
    - add RELION_CUDA_LIB var
    - Hide Allow coarser sampling if doing no alignments
    - Hide some args in continue mode for classification/refinement/init model protocols
    - Fix healpix arg for autopicking, add missing ctf param
    - Fixed matching between particles and movies by using micName in polishing
    - Fixed generation of the local motion table when needed (e.g when only some movies failed to align)
    - Allowed to display ctf-refinement results with matplotlib (still need to find the proper color map)
    - Fixed function splitCTFGroups, now replaced with class DefocusGroups and not using Xmipp metadata
    - Now use proper pixelSize label depending on input set
    - Remove failing reconstruct rot-shift-flip test as we don't support flip in 3D
    - add the colorScale wizard to the LocalRes viewer
    - chimeraX support
1.0.9: Fixed multibody output bug. Added a test for it.
1.0.8:
    - Fixed bug when creating symbolic links from binaries with different root
    - Fixed a few visualization issues from Relion - initial volume viewer
    - Fixed dose-weighting bug when no dose was provided
    - Fixed wrong pixsize in particle extraction
    - Fixed polishing bug to ignore particles from missing movies
1.0.7: Add missing MTF files to the pypi plugin
1.0.6: Fix reconstruction and extract ptcls tests
1.0.5:
    - wizard for MTF files in post-processing
    - fix mask scaling in several protocols
    - fix multi-body protocol bugs
    - remove unnecessary symlinks
    - fix motioncor output
    - new test for relion3 protocols
    - many small fixes
1.0.4: Fix post-processing test, improvements in ctf refine viewer
1.0.3: Big update for relion3.0 support
1.0.2: Include protocol.conf to create the source distribution
1.0.1:
	- add missing protocol for movie ptcl extraction, other small bugfixes
	- updated viewers import, added protocols.conf
	- remove xmipp3 dependencies
	- updated citations
	- remove relion 1.4 support
11-September-2018 - Add pip module file<|MERGE_RESOLUTION|>--- conflicted
+++ resolved
@@ -1,12 +1,9 @@
-<<<<<<< HEAD
 5.0.0:
     - add Relion 5.0 support, removed 3.x support
     - fix gpu param value
     - float16=True by default
     - several fixes in the viewers
-=======
 4.0.20: fix FSC viewer: Do not show empty figure when closing.
->>>>>>> 91c1f255
 4.0.19: fix adding more coords to the output of import coords protocol
 4.0.18: add ewald params to the reconstruct protocol
 4.0.17: add missing CUDA_BIN env var
