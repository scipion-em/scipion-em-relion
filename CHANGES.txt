<<<<<<< HEAD
3.1.2:
    - allow to use Environ.setPrepend (depends on scipion-em/scipion-pyworkflow#238) to set different prepend commands (e.g when optimized CPU module is available)
    - fixes for subtract no relion protocol
    - fix #294, #296
=======
4.0:
    - Relion 4.0 support
>>>>>>> d4640b57
3.1.1 - fixed the bug causing wrong shifts saved by init model and subtract protocols
3.1:
    - initial EER support for motion correction and polishing, not available yet
    - consider hot pixels from relion mc for polishing
    - refactor mc protocol and viewer
    - replace xmipp by eman2 for psd calculation
    - add 3.1.2 binary
    - remove Relion 3.0 protocols and code, but users can still import old star files
    - fix #278, #274, #277, #257
    - add a test to read old star format
    - fix shifts conversion for pre-3.1 (origins are in px already)
    - fix accuracy label, use Angstroms by default
    - add a warning about polishing gain bug
    - subtract protocol suppot non-Relion input (thanks @rmarabini)
    - add a protocol to "gentle clean" all Relion jobs
3.0.4: bugfix for the missing option "Consider alignment as priors" (reported by Serban Ilca)
3.0.3: another bugfix in assign optics: abs paths are not allowed by Relion
3.0.2: bugfix for the wrong gain transform parameters in assign optics protocol
3.0.1:
    - quick fixes for issues from PR #282, #283 (thanks to @rmarabini)
3.0.0:
    - Scipion 3.0.0 support, migration to python 3
    - GPLv2 to v3
    - Add Relion 3.1 support, remove relion 2.x support
    - New STAR file parser (emtable package)
    - New protocol to assign optics groups
    - Sort protocol will be deleted soon (gone in relion 3.1)
    - Extract particle movies is gone
    - Updated drift plot for motioncor, added new plot for drift per frame
    - convertMask changed so that it uses relion_image_handler to change box/pix size/threshold
    - movie refinement is gone and fully replaced by bayesian polishing
    - picker protocols code cleanup
    - get rid of shell=true in subprocess
    - refactor viewers code
    - xmipp metadata is gradually replaced by the Table class from new star file parser
    - new protocol to export coordinates to star format
    - new protocol to remove preferential views
    - new protocol to compress movies
    - new protocol to resize / rescale volume
    - add new Falcon 4 MTFs
    - updated extra labels list for particles
    - set PARTICLE_EXTRA_LABELS inside ClassesLoader and refine3d _updateParticle
    - fill random subset by default
    - Autoscale input vol refs with relion not xmipp
    - Add missing ProtRelionExportParticles to protocol tree
    - Fix default values for missing extra ctf attrs
    - Use abs paths when creating symlinks
    - Add warning about dm4 gain flip by xmipp
    - Optimize imports
    - Assign gain and defects file from input or star file, transform gain if required
    - use getVar for cuda vars
    - update optics from image set upon conversion
    - fix wrong MicrographOriginalPixelSize
    - update priors help
    - add PSD calculation for mc
    - add missing frame grouping param for mc
    - picking wizards removed
    - optimize mode removed in relion reference-based picker
    - fix --odir param for pickers
    - add min_avg_noise to picker
    - add skip_gridding to 3d jobs (True by default)
    - add missing flatten_solvent to init3d
    - remove unrequired params from polishing
    - add RELION_CUDA_LIB var
    - Hide Allow coarser sampling if doing no alignments
    - Hide some args in continue mode for classification/refinement/init model protocols
    - Fix healpix arg for autopicking, add missing ctf param
    - Fixed matching between particles and movies by using micName in polishing
    - Fixed generation of the local motion table when needed (e.g when only some movies failed to align)
    - Allowed to display ctf-refinement results with matplotlib (still need to find the proper color map)
    - Fixed function splitCTFGroups, now replaced with class DefocusGroups and not using Xmipp metadata
    - Now use proper pixelSize label depending on input set
    - Remove failing reconstruct rot-shift-flip test as we don't support flip in 3D
    - add the colorScale wizard to the LocalRes viewer
    - chimeraX support
1.0.9: Fixed multibody output bug. Added a test for it.
1.0.8:
    - Fixed bug when creating symbolic links from binaries with different root
    - Fixed a few visualization issues from Relion - initial volume viewer
    - Fixed dose-weighting bug when no dose was provided
    - Fixed wrong pixsize in particle extraction
    - Fixed polishing bug to ignore particles from missing movies
1.0.7: Add missing MTF files to the pypi plugin
1.0.6: Fix reconstruction and extract ptcls tests
1.0.5:
    - wizard for MTF files in post-processing
    - fix mask scaling in several protocols
    - fix multi-body protocol bugs
    - remove unnecessary symlinks
    - fix motioncor output
    - new test for relion3 protocols
    - many small fixes
1.0.4: Fix post-processing test, improvements in ctf refine viewer
1.0.3: Big update for relion3.0 support
1.0.2: Include protocol.conf to create the source distribution
1.0.1:
	- add missing protocol for movie ptcl extraction, other small bugfixes
	- updated viewers import, added protocols.conf
	- remove xmipp3 dependencies
	- updated citations
	- remove relion 1.4 support
11-September-2018 - Add pip module file<|MERGE_RESOLUTION|>--- conflicted
+++ resolved
@@ -1,12 +1,9 @@
-<<<<<<< HEAD
+4.0:
+    - Relion 4.0 support
 3.1.2:
     - allow to use Environ.setPrepend (depends on scipion-em/scipion-pyworkflow#238) to set different prepend commands (e.g when optimized CPU module is available)
     - fixes for subtract no relion protocol
     - fix #294, #296
-=======
-4.0:
-    - Relion 4.0 support
->>>>>>> d4640b57
 3.1.1 - fixed the bug causing wrong shifts saved by init model and subtract protocols
 3.1:
     - initial EER support for motion correction and polishing, not available yet
