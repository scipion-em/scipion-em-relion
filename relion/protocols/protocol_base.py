--- conflicted
+++ resolved
@@ -1052,16 +1052,9 @@
                     args['--firstiter_cc'] = ''
                 args['--ini_high'] = self.initialLowPassFilterA.get()
                 args['--sym'] = self.symmetryGroup.get()
-<<<<<<< HEAD
             if self.IS_V3:
                 args['--pad'] = 1 if self.skipPadding else 2
 
-        # FIXME: The following is still being used?
-        #args['--memory_per_thread'] = self.memoryPreThreads.get()
-
-=======
-        
->>>>>>> d79d1077
         refArg = self._getRefArg()
         if refArg:
             args['--ref'] = refArg
