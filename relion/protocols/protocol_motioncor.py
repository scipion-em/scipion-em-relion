# ******************************************************************************
# *
# * Authors:     J.M. De la Rosa Trevin (delarosatrevin@scilifelab.se) [1]
# *
# * [1] SciLifeLab, Stockholm University
# *
# * This program is free software; you can redistribute it and/or modify
# * it under the terms of the GNU General Public License as published by
# * the Free Software Foundation; either version 3 of the License, or
# * (at your option) any later version.
# *
# * This program is distributed in the hope that it will be useful,
# * but WITHOUT ANY WARRANTY; without even the implied warranty of
# * MERCHANTABILITY or FITNESS FOR A PARTICULAR PURPOSE.  See the
# * GNU General Public License for more details.
# *
# * You should have received a copy of the GNU General Public License
# * along with this program; if not, write to the Free Software
# * Foundation, Inc., 59 Temple Place, Suite 330, Boston, MA
# * 02111-1307  USA
# *
# *  All comments concerning this program package may be sent to the
# *  e-mail address 'scipion@cnb.csic.es'
# *
# ******************************************************************************

import os
from math import ceil
import json
import emtable as md

import pyworkflow.object as pwobj
import pyworkflow.protocol.params as params
import pyworkflow.protocol.constants as cons
import pyworkflow.utils as pwutils
import pwem
from pwem.protocols import ProtAlignMovies
from pwem.objects import Image
from pyworkflow.gui.plotter import Plotter
from pyworkflow.protocol import STEPS_SERIAL

import relion
import relion.convert as convert
from relion.convert.convert31 import OpticsGroups


class ProtRelionMotioncor(ProtAlignMovies):
    """
    Wrapper for the Relion's implementation of motioncor algorithm.
    """

    _label = 'motion correction'

    def __init__(self, **kwargs):

        ProtAlignMovies.__init__(self, **kwargs)
        # self.stepsExecutionMode = STEPS_SERIAL

    def _getConvertExtension(self, filename):
        """ Check whether it is needed to convert to .mrc or not """
        ext = pwutils.getExt(filename).lower()
        return None if ext in ['.mrc', '.mrcs', '.tiff', '.tif'] else 'mrc'

    # -------------------------- DEFINE param functions -----------------------
    def _defineAlignmentParams(self, form):

        line = form.addLine('Frames for corrected SUM',
                            help='First and last frames to use in corrected '
                                 'average (starts counting at 1 and 0 as last '
                                 'means util the last frame in the movie). ')
        line.addParam('sumFrame0', params.IntParam, default=1,
                      label='from')
        line.addParam('sumFrameN', params.IntParam, default=0,
                      label='to')

        form.addParam('doDW', params.BooleanParam, default=True,
                      label='Do dose-weighting?',
                      help='If set to Yes, the averaged micrographs will be '
                           'dose-weighted. \n\n'
                           'NOTE: In Scipion the Voltage and and Dose '
                           'information is provided during import, so you '
                           'do not need to provide them anymore. ')

        form.addParam('saveNonDW', params.BooleanParam, default=False,
                      condition='doDW',
                      label='Save non-dose weighted as well?',
                      help='Aligned but non-dose weighted images are '
                           'sometimes useful in CTF estimation, although '
                           'there is no difference in most cases. Whichever '
                           'the choice, CTF refinement job is always done on '
                           'dose-weighted particles.')

        if self.IS_GT30():
            form.addParam('savePSsum', params.BooleanParam, default=False,
                          label='Save sum of power spectra?',
                          help='Sum of non-dose weighted power spectra '
                               'provides better signal for CTF estimation. '
                               'The power spectra can be used by CTFFIND4 '
                               'but not by GCTF.')
            form.addParam('dosePSsum', params.FloatParam, default=4.0,
                          condition='savePSsum',
                          label='Sum power spectra every e/A2',
                          help='McMullan et al. (Ultramicroscopy, 2015) '
                               'suggests summing power spectra every '
                               '4.0 e/A2 gives optimal Thon rings.')

        form.addParam('extraParams', params.StringParam, default='',
                      expertLevel=cons.LEVEL_ADVANCED,
                      label='Additional parameters',
                      help="Extra parameters for Relion motion correction. ")

        form.addParam('doComputePSD', params.BooleanParam, default=False,
                      expertLevel=cons.LEVEL_ADVANCED,
                      label="Compute PSD (before/after)?",
                      help="If Yes, the protocol will compute for each movie "
                           "the average PSD before and after alignment, "
                           "for comparison")

        form.addParam('doComputeMicThumbnail', params.BooleanParam,
                      default=False,
                      expertLevel=cons.LEVEL_ADVANCED,
                      label='Compute micrograph thumbnail?',
                      help='When using this option, we will compute a '
                           'micrograph thumbnail and keep it with the '
                           'micrograph object for visualization purposes. ')

        form.addSection("Motion")
        form.addParam('bfactor', params.IntParam, default=150,
                      label='Bfactor',
                      help="The B-factor that will be applied to the "
                           "micrographs.")

        line = form.addLine('Number of patches',
                            help='Number of patches (in X and Y direction) to '
                                 'apply motion correction. If <= 2 then '
                                 'only global correction will be done.')
        line.addParam('patchX', params.IntParam, default=1, label='X')
        line.addParam('patchY', params.IntParam, default=1, label='Y')

        form.addParam('groupFrames', params.IntParam, default=1,
                      label='Group frames',
                      help="Average together this many frames before "
                           "calculating the beam-induced shifts.")

        form.addParam('binFactor', params.FloatParam, default=1.,
                      label='Binning factor',
                      help='Bin the micrographs this much by a windowing '
                           'operation in the Fourier Tranform. Binning at '
                           'this level is hard to un-do later on, but may be '
                           'useful to down-scale super-resolution images. '
                           'Float-values may be used. Do make sure though '
                           'that the resulting micrograph size is even.')

        form.addParam('gainRot', params.EnumParam, default=0,
                      choices=['No rotation (0)',
                               ' 90 degrees (1)',
                               '180 degrees (2)',
                               '270 degrees (3)'],
                      label='Gain rotation',
                      help="Rotate the gain reference by this number times 90 "
                           "degrees clockwise in relion_display. This is the "
                           "same as -RotGain in MotionCor2. \n"
                           "Note that MotionCor2 uses a different convention "
                           "for rotation so it says 'counter-clockwise'.")

        form.addParam('gainFlip', params.EnumParam, default=0,
                      choices=['No flipping        (0)',
                               'Flip upside down   (1)',
                               'Flip left to right (2)'],
                      label='Gain flip',
                      help="Flip the gain reference after rotation. "
                           "This is the same as -FlipGain in MotionCor2. "
                           "0 means do nothing, 1 means flip Y (upside down) "
                           "and 2 means flip X (left to right).")

        form.addParam('defectFile', params.FileParam, allowsNull=True,
                      label='Defects file',
                      help='Location of a UCSF MotionCor2-style '
                           'defect text file or a defect map that '
                           'describe the defect pixels on the detector. '
                           'Each line of a defect text file should contain '
                           'four numbers specifying x, y, width and height '
                           'of a defect region. A defect map is an image '
                           '(MRC or TIFF), where 0 means good and 1 means '
                           'bad pixels. The coordinate system is the same '
                           'as the input movie before application of '
                           'binning, rotation and/or flipping.\n\n'
                           '_Note that the format of the defect text is '
                           'DIFFERENT from the defect text produced '
                           'by SerialEM!_\n One can convert a SerialEM-style '
                           'defect file into a defect map using IMOD '
                           'utilities e.g.:\n'
                           '*clip defect -D defect.txt -f tif movie.tif defect_map.tif*\n'
                           'See explanations in the SerialEM manual.\n'
                           'Leave empty if you do not have any defects, '
                           'or do not want to correct for defects on your detector.')

        form.addParallelSection(threads=4, mpi=1)

    # --------------------------- STEPS functions -------------------------------
    def _convertInputStep(self):
        self.info("Relion version:")
        self.runJob("relion_run_motioncorr --version", "", numberOfMpi=1)
        self.info("Detected version from config: %s" % relion.Plugin.getActiveVersion())

        ProtAlignMovies._convertInputStep(self)

    def _processMovie(self, movie):
        movieFolder = self._getOutputMovieFolder(movie)
        inputStar = os.path.join(movieFolder,
                                 '%s_input.star' % self._getMovieRoot(movie))
        pwutils.makePath(os.path.join(movieFolder, 'output'))

        og = OpticsGroups.fromImages(self.inputMovies.get())
        writer = convert.createWriter(optics=og)
        # Let's use only the basename, since we will launch the command
        # from the movieFolder
        movie.setFileName(os.path.basename(movie.getFileName()))
        writer.writeSetOfMovies([movie], inputStar)

        # The program will run in the movie folder, so let's put
        # the input files relative to that
        args = "--i %s --o output/ " % os.path.basename(inputStar)
        args += "--use_own "
        f0, fN = self._getRange(movie)
        args += "--first_frame_sum %d --last_frame_sum %d " % (f0, fN)
        args += "--bin_factor %f --bfactor %d " % (self.binFactor, self.bfactor)
        args += "--angpix %0.5f " % (movie.getSamplingRate())
        args += "--patch_x %d --patch_y %d " % (self.patchX, self.patchY)
        args += "--j %d " % self.internalThreads

        inputMovies = self.inputMovies.get()
        if inputMovies.getGain():
            args += ' --gainref "%s" ' % inputMovies.getGain()
            args += ' --gain_rot %d ' % self.gainRot
            args += ' --gain_flip %d ' % self.gainFlip

        if self.IS_GT30():
            if self.defectFile.get():
                args += ' --defect_file "%s" ' % self.defectFile.get()

            if self._savePsSum():
                args += ' --grouping_for_ps %d ' % self._calcPsDose()

        if self.doDW:
            args += "--dose_weighting "
            preExp, dose = self._getCorrectedDose(self.inputMovies.get())
            args += "--dose_per_frame %f " % dose
            args += "--preexposure %f " % preExp

            if self.saveNonDW:
                args += " --save_noDW "

        voltage = movie.getAcquisition().getVoltage()
        args += "--voltage %d " % voltage

        if self.extraParams.hasValue():
            args += " " + self.extraParams.get()

        self.runJob(self._getProgram(), args, numberOfMpi=self.internalMpi,
                    cwd=movieFolder)

        self._computeExtra(movie)
        self._moveFiles(movie)

    # --------------------------- INFO functions ------------------------------
    def _summary(self):
        summary = []
        return summary

    def _citations(self):
        return ['Zivanov2019']

    def _validate(self):
        # Check base validation before the specific ones for Motioncor
        errors = ProtAlignMovies._validate(self)

        if not relion.Plugin.getActiveVersion():
            errors.append("Could not detect the current Relion version. \n"
                          "RELION_HOME='%s'" % relion.Plugin.getHome())

        acq = self.inputMovies.get().getAcquisition()
        if self.doDW:
            dose = acq.getDosePerFrame()
            if dose is None or dose < 0.001:
                errors.append("Input movies do not contain the dose per frame, "
                              "dose-weighting can not be performed. ")

<<<<<<< HEAD
        if self.IS_GT30():
            # We require to have opticsGroup information in acquisition
            if not acq.getAttributeValue('opticsGroupName', None):
                errors.append("In Relion > 3.1, you need to run the "
                              "*relion - assign optics group* to set optics "
                              "group information. ")

        # Optimizing the internal/steps threading
        cores = self.numberOfMpi.get() * self.numberOfThreads
        bestInternalCores = 8  # Empirical best internal parallelization
        if cores > bestInternalCores * 2:
            # Optimizing parallelization
            rest = [cores % x for x in range(bestInternalCores, 2, -1)]
            intCores = bestInternalCores - rest.index(min(rest))
            stepCores = int(cores/intCores)
        else:  # If few cores, only internal parallelization is the best option
            intCores = cores
            stepCores = 1

        if self.numberOfMpi.get() > 1:
            self.internalMpi = intCores
            self.numberOfMpi.set(stepCores)
            self.internalThreads = 1
        else:
            self.internalThreads = intCores
            self.numberOfThreads.set(stepCores)
            self.internalMpi = 1

=======
>>>>>>> eef6a6db
        return errors

    # ------------------------ Extra BASE functions ---------------------------
    def _getRelPath(self, baseName, refPath):
        return os.path.relpath(self._getExtraPath(baseName), refPath)

    def _getNameExt(self, movie, postFix, ext, extra=False):
        fn = self._getMovieRoot(movie) + postFix + '.' + ext
        return self._getExtraPath(fn) if extra else fn

    def _createOutputMovies(self):
        return True

    def _createOutputMicrographs(self):
        return not bool(self.doDW) or bool(self.saveNonDW)

    def _createOutputWeightedMicrographs(self):
        return bool(self.doDW)

    def _savePsSum(self):
        return self.getAttributeValue('savePSsum', False)

    def _preprocessOutputMicrograph(self, mic, movie):
        self._setPlotInfo(movie, mic)
        self._setMotionValues(movie, mic)
        if self._savePsSum():
            outPs = self._getExtraPath(self._getOutputMicPsName(movie))
            mic._powerSpectra = Image(location=outPs)
            mic._powerSpectra.setSamplingRate(self._calcPSSampling())

    def _setMotionValues(self, movie, mic):
        """ Parse motion values from the 'corrected_micrographs.star' file
        generated for each movie. """
        fn = self._getMovieExtraFn(movie, 'corrected_micrographs.star')
        micsTableName = 'micrographs' if self.IS_GT30() else ''
        table = md.Table(fileName=fn, tableName=micsTableName)
        row = table[0]
        mic._rlnAccumMotionTotal = pwobj.Float(row.rlnAccumMotionTotal)
        mic._rlnAccumMotionEarly = pwobj.Float(row.rlnAccumMotionEarly)
        mic._rlnAccumMotionLate = pwobj.Float(row.rlnAccumMotionLate)

    def _getMovieShifts(self, movie, outStarFn=None):
        outStar = outStarFn or self._getMovieExtraFn(movie, '.star')
        first, last = self._getRange(movie)
        n = last - first + 1
        table = md.Table(fileName=outStar, tableName='global_shift')
        xShifts, yShifts = [], []

        for row in table:
            # Shifts are in pixels of the original (unbinned) movies
            xShifts.append(float(row.rlnMicrographShiftX))
            yShifts.append(float(row.rlnMicrographShiftY))
            if len(xShifts) == n:
                break

        return xShifts, yShifts

    # --------------------------- UTILS functions -----------------------------
    def _getProgram(self, program='relion_run_motioncorr'):
        """ Get the program name depending on the MPI use or not. """
        if self.internalMpi > 1:
            program += '_mpi'
        return program

    def _getMovieOutFn(self, movie, suffix):
        movieBase = pwutils.removeBaseExt(movie.getFileName()).replace('.', '_')
        return os.path.join(self._getOutputMovieFolder(movie), 'output',
                            '%s%s' % (movieBase, suffix))

    def _getMovieExtraFn(self, movie, suffix):
        """ Return filenames in the extra directory with the prefix of this movie.
        Used to keep files associated with each micrograph.
        """
        movieBase = pwutils.removeBaseExt(movie.getFileName())
        return self._getExtraPath('%s%s' % (movieBase, suffix))

    def _getAbsPath(self, baseName):
        return os.path.abspath(self._getExtraPath(baseName))

    def _getPlotGlobal(self, movie):
        return self._getNameExt(movie, '_global_shifts', 'png', extra=True)

    def _getPsdCorr(self, movie):
        return self._getNameExt(movie, '_psd_comparison', 'psd', extra=True)

    def _getPsdJpeg(self, movie):
        return self._getNameExt(movie, '_psd', 'jpeg', extra=True)

    def _setPlotInfo(self, movie, mic):
        mic.plotGlobal = pwem.objects.Image(location=self._getPlotGlobal(movie))
        if self.doComputePSD:
            mic.psdCorr = pwem.objects.Image(location=self._getPsdCorr(movie))
            mic.psdJpeg = pwem.objects.Image(location=self._getPsdJpeg(movie))
        if self.doComputeMicThumbnail:
            mic.thumbnail = pwem.objects.Image(
                location=self._getOutputMicThumbnail(movie))

    def _computeExtra(self, movie):
        """ Compute thumbnail, PSD and plots. """
        inputMovies = self.inputMovies.get()
        movieFolder = self._getOutputMovieFolder(movie)
        outMicFn = self._getMovieOutFn(movie, '.mrc')

        if self.doComputeMicThumbnail:
            self.computeThumbnail(outMicFn,
                                  outputFn=self._getOutputMicThumbnail(movie))

        if self.doComputePSD:
            movieFn = movie.getFileName()
            aveMicFn = os.path.join(movieFolder,
                                    pwutils.removeBaseExt(movieFn) + "_tmp.mrc")
            self.averageMovie(movie, movieFn, aveMicFn,
                              binFactor=self.binFactor.get(),
                              dark=inputMovies.getDark(),
                              gain=inputMovies.getGain())

            self.computePSDImages(movie, aveMicFn, outMicFn,
                                  outputFnCorrected=self._getPsdJpeg(movie))

        self._saveAlignmentPlots(movie, inputMovies.getSamplingRate())

    def _moveFiles(self, movie):
        # It really annoying that Relion default names changes if you use DW or not
        # if use DW, the default name are DW and the others noDW
        if self.doDW:
            pwutils.moveFile(self._getMovieOutFn(movie, '.mrc'),
                             self._getExtraPath(self._getOutputMicWtName(movie)))
            if self.saveNonDW:
                pwutils.moveFile(self._getMovieOutFn(movie, '_noDW.mrc'),
                                 self._getExtraPath(self._getOutputMicName(movie)))
        else:
            pwutils.moveFile(self._getMovieOutFn(movie, '.mrc'),
                             self._getExtraPath(self._getOutputMicName(movie)))

        if self._savePsSum():
            pwutils.moveFile(self._getMovieOutFn(movie, '_PS.mrc'),
                             self._getExtraPath(self._getOutputMicPsName(movie)))

        # Keep some local files of this movie in the extra folder
        for suffix in ['.star', '.log']:
            pwutils.moveFile(self._getMovieOutFn(movie, suffix),
                             self._getMovieExtraFn(movie, suffix))

        suffix = 'corrected_micrographs.star'
        fn = os.path.join(self._getOutputMovieFolder(movie), 'output', suffix)
        pwutils.moveFile(fn, self._getMovieExtraFn(movie, suffix))

    def _getRange(self, movie):
        n = self._getNumberOfFrames(movie)
        iniFrame, _, indxFrame = movie.getFramesRange()
        first, last = self._getFrameRange(n, 'sum')

        if iniFrame != indxFrame:
            first -= iniFrame
            last -= iniFrame

        return first, last

    def _getNumberOfFrames(self, movie):
        _, lstFrame, _ = movie.getFramesRange()

        if movie.hasAlignment():
            _, lastFrmAligned = movie.getAlignment().getRange()
            if lastFrmAligned != lstFrame:
                return lastFrmAligned
        return movie.getNumberOfFrames()

    def _saveAlignmentPlots(self, movie, pixSize):
        # Create plots and save as an image
        shiftsX, shiftsY = self._getMovieShifts(movie, self._getMovieOutFn(movie, '.star'))
        first, _ = self._getFrameRange(movie.getNumberOfFrames(), 'sum')
        plotter = createGlobalAlignmentPlot(shiftsX, shiftsY, first, pixSize)
        plotter.savefig(self._getPlotGlobal(movie))
        plotter.close()

    def _createOutputMovie(self, movie):
        """ Overwrite this function to store the Relion's specific
        Motion model coefficients.
        """
        m = ProtAlignMovies._createOutputMovie(self, movie)
        # Load local motion values only if the patches are more than one
        if self.patchX.get() > 2 and self.patchY.get() > 2:
            try:
                table = md.Table(fileName=self._getMovieExtraFn(movie, '.star'),
                                 tableName='local_motion_model')
                coeffs = [row.rlnMotionModelCoeff for row in table]
            except:
                print("Failed to parse local motion from: %s" %
                      os.path.abspath(self._getMovieExtraFn(movie, '.star')))
                coeffs = []  # Failed to parse the local motion
            m._rlnMotionModelCoeff = pwobj.String(json.dumps(coeffs))
        return m

    def createOutputStep(self):
        # This method is re-implemented here because a bug in the base protocol
        # where the outputMicrographs is used without check if it is produced.
        # validate that we have some output movies
        if self._createOutputMovies():
            output = self.outputMovies
        elif self._createOutputMicrographs():
            output = self.outputMicrographs
        elif self._createOutputWeightedMicrographs():
            output = self.outputMicrographsDoseWeighted
        else:
            raise Exception("It does not seem like any output is produced!")

        inputSize = len(self.listOfMovies)
        outputSize = output.getSize()

        if outputSize == 0 and inputSize != 0:
            raise Exception("All movies failed, didn't create outputMicrographs."
                            "Please review movie processing steps above.")

        if outputSize < inputSize:
            self.warning(pwutils.yellowStr("WARNING - Failed to align %d movies."
                                           % (inputSize - outputSize)))

    def _calcPsDose(self):
        _, dose = self._getCorrectedDose(self.inputMovies.get())
        dose_for_ps = round(self.dosePSsum.get() / dose)

        return 1 if dose_for_ps == 0 else dose_for_ps

    def _calcPSSampling(self):
        """ Copied from relion 3.1 code. """
        target_pixel_size = 1.4  # from CTFFIND 4.1
        ps = self.inputMovies.get().getSamplingRate()
        ps_angpix = ps * self.binFactor.get()
        if ps_angpix < target_pixel_size:
            nx_needed = ceil(512 * ps_angpix / target_pixel_size)
            nx_needed += nx_needed % 2
            ps_angpix = 512 * ps_angpix / nx_needed
        return ps_angpix

    def _getOutputMicPsName(self, movie):
        """ Returns the name of the output PS
        (relative to micFolder)
        """
        return self._getMovieRoot(movie) + '_aligned_mic_PS.mrc'

    def _getFrameRange(self, n, prefix):
        # Reimplement this method to ignore prefix (called from base class)
        # and always use 'sum' as prefix
        return ProtAlignMovies._getFrameRange(self, n, 'sum')

    def IS_GT30(self):
        return relion.Plugin.IS_GT30()


def createGlobalAlignmentPlot(meanX, meanY, first, pixSize):
    """ Create a plotter with the shift per frame. """
    sumMeanX = []
    sumMeanY = []

    def px_to_ang(ax_px):
        y1, y2 = ax_px.get_ylim()
        x1, x2 = ax_px.get_xlim()
        ax_ang2.set_ylim(y1 * pixSize, y2 * pixSize)
        ax_ang.set_xlim(x1 * pixSize, x2 * pixSize)
        ax_ang.figure.canvas.draw()
        ax_ang2.figure.canvas.draw()

    figureSize = (6, 4)
    plotter = Plotter(*figureSize)
    figure = plotter.getFigure()
    ax_px = figure.add_subplot(111)
    ax_px.grid()
    ax_px.set_xlabel('Shift x (px)')
    ax_px.set_ylabel('Shift y (px)')

    ax_ang = ax_px.twiny()
    ax_ang.set_xlabel('Shift x (A)')
    ax_ang2 = ax_px.twinx()
    ax_ang2.set_ylabel('Shift y (A)')

    i = first
    # The output _rlnMicrographShiftX/Y shifts relative to the first frame.
    # Unit is pixels of the original (unbinned) movies (Takanori, 2018)
    skipLabels = ceil(len(meanX) / 10.0)
    labelTick = 1

    for x, y in zip(meanX, meanY):
        sumMeanX.append(x)
        sumMeanY.append(y)
        if labelTick == 1:
            ax_px.text(x - 0.02, y + 0.02, str(i))
            labelTick = skipLabels
        else:
            labelTick -= 1
        i += 1

    # automatically update lim of ax_ang when lim of ax_px changes.
    ax_px.callbacks.connect("ylim_changed", px_to_ang)
    ax_px.callbacks.connect("xlim_changed", px_to_ang)

    ax_px.plot(sumMeanX, sumMeanY, color='b')
    ax_px.plot(sumMeanX, sumMeanY, 'yo')
    ax_px.plot(sumMeanX[0], sumMeanY[0], 'ro', markersize=10, linewidth=0.5)
    ax_px.set_title('Global frame alignment')

    plotter.tightLayout()

    return plotter


# +-------------++------------------++-------------------++-------------------+
# |  available  ||   ONLY INTERNAL  ||    ONLY STEPS     ||     OPTIMIZED     |
# |    cores    ||     time/step    || time/st | improve || time/st | improve |
# +-------------++------------------++---------+---------++---------+---------+
# |      4      ||   12 * 4 =  48s  ||    48s  |  -60 %  ||    48s  |  -60 %  |
# |      8      ||  8.3 * 8 =  67s  ||    67s  |  -30 %  ||    67s  |  -30 %  |
# |     10      || 8.4 * 10 =  84s  ||    84s  |   -7 %  ||    84s  |   -7 %  |
# |     12      || 7.2 * 12 =  86s  ||    86s  |   -4 %  ||    86s  |   -4 %  |
# |     16      ||   7 * 16 = 120s  ||   120s  |  +28 %  ||   120s  |  +28 %  |
# |     20      || 5.5 * 24 = 132s  ||   132s  |  +37 %  ||   132s  |  +37 %  |
# |     24      || 5.5 * 24 = 132s  ||   132s  |  +37 %  ||   132s  |  +37 %  |
# |     25      || 5.5 * 24 = 132s  ||   132s  |  +37 %  ||   132s  |  +37 %  |
# |     30      || 5.5 * 24 = 132s  ||   132s  |  +37 %  ||   132s  |  +37 %  |
# |     40      || 5.5 * 24 = 132s  ||   132s  |  +37 %  ||   132s  |  +37 %  |
# +-------------++------------------++---------+---------++---------+---------+<|MERGE_RESOLUTION|>--- conflicted
+++ resolved
@@ -286,14 +286,6 @@
                 errors.append("Input movies do not contain the dose per frame, "
                               "dose-weighting can not be performed. ")
 
-<<<<<<< HEAD
-        if self.IS_GT30():
-            # We require to have opticsGroup information in acquisition
-            if not acq.getAttributeValue('opticsGroupName', None):
-                errors.append("In Relion > 3.1, you need to run the "
-                              "*relion - assign optics group* to set optics "
-                              "group information. ")
-
         # Optimizing the internal/steps threading
         cores = self.numberOfMpi.get() * self.numberOfThreads
         bestInternalCores = 8  # Empirical best internal parallelization
@@ -315,8 +307,6 @@
             self.numberOfThreads.set(stepCores)
             self.internalMpi = 1
 
-=======
->>>>>>> eef6a6db
         return errors
 
     # ------------------------ Extra BASE functions ---------------------------
