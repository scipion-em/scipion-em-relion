# **************************************************************************
# *
# * Authors:     J.M. de la Rosa Trevin (delarosatrevin@scilifelab.se) [1]
# *              Grigory Sharov (gsharov@mrc-lmb.cam.ac.uk) [2]
# *
# * [1] SciLifeLab, Stockholm University
# * [2] MRC Laboratory of Molecular Biology, MRC-LMB
# *
# * This program is free software; you can redistribute it and/or modify
# * it under the terms of the GNU General Public License as published by
# * the Free Software Foundation; either version 3 of the License, or
# * (at your option) any later version.
# *
# * This program is distributed in the hope that it will be useful,
# * but WITHOUT ANY WARRANTY; without even the implied warranty of
# * MERCHANTABILITY or FITNESS FOR A PARTICULAR PURPOSE.  See the
# * GNU General Public License for more details.
# *
# * You should have received a copy of the GNU General Public License
# * along with this program; if not, write to the Free Software
# * Foundation, Inc., 59 Temple Place, Suite 330, Boston, MA
# * 02111-1307  USA
# *
# *  All comments concerning this program package may be sent to the
# *  e-mail address 'scipion@cnb.csic.es'
# *
# **************************************************************************
"""
New conversion functions dealing with Relion3.1 new star files format.
"""
import os
import numpy as np
from collections import OrderedDict

import pwem
import pwem.convert.transformations as tfs

from .convert_base import WriterBase, ReaderBase
from .convert_utils import convertBinaryFiles, locationToRelion, relionToLocation
from .metadata import Table


class Writer(WriterBase):
    """ Helper class to convert from Scipion SetOfImages subclasses
    into Relion>3.1 star files (and binaries if conversion needed).
    """
    def writeSetOfMovies(self, moviesIterable, starFile, **kwargs):
        self._writeSetOfMoviesOrMics(moviesIterable, starFile,
                                     'movies', 'rlnMicrographMovieName',
                                     **kwargs)

    def writeSetOfMicrographs(self, micsIterable, starFile, **kwargs):
        self._writeSetOfMoviesOrMics(micsIterable, starFile,
                                     'micrographs', 'rlnMicrographName',
                                     **kwargs)

    def _writeSetOfMoviesOrMics(self, imgIterable,
                                starFile, tableName, imgLabelName, **kwargs):
        """ This function can be used to write either movies or micrographs
        star files. Input can be any iterable of these type of images (e.g
        set, list, etc).
        """
        # Process the first item and create the table based
        # on the generated columns
        self._imgLabelName = imgLabelName
        self._imgLabelPixelSize = 'rlnMicrographPixelSize'
        self._extraLabels = kwargs.get('extraLabels', [])
        self._postprocessImageRow = kwargs.get('postprocessImageRow', None)

        self._prefix = tableName[:3]
        self._optics = OrderedDict()
        micRow = OrderedDict()
        micRow[imgLabelName] = ''  # Just to add label, proper value later
        iterMics = iter(imgIterable)
        mic = next(iterMics)
        self._imageSize = mic.getXDim()
        self._micToRow(mic, micRow)
        if self._postprocessImageRow:
            self._postprocessImageRow(mic, micRow)

        opticsTable = self._createTableFromDict(list(self._optics.values())[0])
        micsTable = self._createTableFromDict(micRow)

        while mic is not None:
            micRow[imgLabelName] = self._convert(mic)
            self._micToRow(mic, micRow)

            if self._postprocessImageRow:
                self._postprocessImageRow(mic, micRow)

            micsTable.addRow(**micRow)
            mic = next(iterMics, None)

        for opticsDict in self._optics.values():
            opticsTable.addRow(**opticsDict)

        with open(starFile, 'w') as f:
            f.write("# Star file generated with Scipion\n")
            f.write("# version 30001\n")
            opticsTable.writeStar(f, tableName='optics')
            f.write("# version 30001\n")
            micsTable.writeStar(f, tableName=tableName)

    def _getOpticsGroupNumber(self, img):
        """ Get the optics group number based on acquisition.
        Params:
            img: input image, movie, micrograph or particle
        """
        # Add now the new Optics Group stuff
        acq = img.getAcquisition()
        ogName = acq.opticsGroupName.get() or 'DefaultOpticsGroup'
        ps = img.getSamplingRate()

        if ogName not in self._optics:
            ogNumber = len(self._optics) + 1
            self._optics[ogName] = {
                'rlnOpticsGroupName': ogName,
                'rlnOpticsGroup': ogNumber,
                #'rlnMtfFileName': acq.mtfFile.get() or 'No-MTF',
                # FIXME: Check when we need to update the following
                'rlnMicrographOriginalPixelSize': ps,
                self._imgLabelPixelSize: ps,
                'rlnVoltage': acq.getVoltage(),
                'rlnSphericalAberration': acq.getSphericalAberration(),
                'rlnAmplitudeContrast': acq.getAmplitudeContrast(),
                'rlnBeamTiltX': acq.beamTiltX.get() or 0.,
                'rlnBeamTiltY': acq.beamTiltY.get() or 0.,
                'rlnImageDimensionality': self._dimensionality,
                'rlnImageSize': self._imageSize,
            }
            mtfFile = acq.mtfFile.get()
            if mtfFile is not None:
                self._optics[ogName]['rlnMtfFileName'] = mtfFile
        else:
            ogNumber = self._optics[ogName]['rlnOpticsGroup']

        return ogNumber

    def _setAttributes(self, obj, row, attributes):
        for attr in attributes:
            attrLabel = '_%s' % attributes
            if hasattr(obj, attrLabel):
                row[attr] = obj.getAttributeValue(attrLabel)

    def _micToRow(self, mic, row):
        WriterBase._micToRow(self, mic, row)
        # Set additional labels if present
        self._setAttributes(mic, row, self._extraLabels)
        row['rlnOpticsGroup'] = self._getOpticsGroupNumber(mic)

    def _align2DToRow(self, alignment, row):
        matrix = alignment.getMatrix()
        shifts = tfs.translation_from_matrix(matrix)
        shifts *= self._pixelSize
        angles = -np.rad2deg(tfs.euler_from_matrix(matrix, axes='szyz'))
        row['rlnOriginXAngst'], row['rlnOriginYAngst'] = shifts[:2]
        row['rlnAnglePsi'] = -(angles[0] + angles[2])

    def _alignProjToRow(self, alignment, row):
        matrix = np.linalg.inv(alignment.getMatrix())
        shifts = -tfs.translation_from_matrix(matrix)
        shifts *= self._pixelSize
        angles = -np.rad2deg(tfs.euler_from_matrix(matrix, axes='szyz'))
        row['rlnOriginXAngst'], row['rlnOriginYAngst'], row['rlnOriginZAngst'] = shifts
        row['rlnAngleRot'], row['rlnAngleTilt'], row['rlnAnglePsi'] = angles

    def _partToRow(self, part, row):
        row['rlnImageId'] = part.getObjId()

        # Add coordinate information
        coord = part.getCoordinate()
        if coord is not None:
            x, y = coord.getPosition()
            row['rlnCoordinateX'] = x
            row['rlnCoordinateY'] = y
            # Add some specify coordinate attributes
            self._setAttributes(coord, row, ['rlnClassNumber',
                                             'rlnAutopickFigureOfMerit',
                                             'rlnAnglePsi'])
            micName = coord.getMicName()
            if micName:
                row['rlnMicrographName'] = str(micName.replace(" ", ""))
            else:
                if coord.getMicId():
                    row['rlnMicrographName'] = str(coord.getMicId())

        index, fn = part.getLocation()
        if self.outputStack:
            row['rlnOriginalParticleName'] = locationToRelion(index, fn)
            index, fn = self._counter, self._relOutputStack
            if self._counter > 0:
                self._ih.convert(part, (index, self.outputStack))
        else:
            if self.outputDir is not None:
                fn = self._filesDict.get(fn, fn)

        row['rlnImageName'] = locationToRelion(index, fn)

        if self._setRandomSubset:
            row['rlnRandomSubset'] = part._rlnRandomSubset.get()

        # Set CTF values
        if self._setCtf:
            self._ctfToRow(part.getCTF(), row)

        # Set alignment if necessary
        if self._setAlign:
            self._setAlign(part.getTransform(), row)

        # Set additional labels if present
        self._setAttributes(part, row, self._extraLabels)

        # Add now the new Optics Group stuff
        row['rlnOpticsGroup'] = self._getOpticsGroupNumber(part)

        self._counter += 1

    def writeSetOfParticles(self, partsSet, starFile, **kwargs):
        # Process the first item and create the table based
        # on the generated columns
        self._imgLabelPixelSize = 'rlnImagePixelSize'

        self._optics = OrderedDict()
        partRow = OrderedDict()
        firstPart = partsSet.getFirstItem()

        # Convert binaries if required
        self.outputStack = kwargs.get('outputStack', None)
        if self.outputStack:
            self._relOutputStack = os.path.relpath(self.outputStack,
                                                   os.path.dirname(starFile))
        if self.outputDir is not None:
            forceConvert = kwargs.get('forceConvert', False)
            self._filesDict = convertBinaryFiles(partsSet, self.outputDir,
                                                 forceConvert=forceConvert)

        # Compute some flags from the first particle...
        # when flags are True, some operations will be applied to all particles
        self._preprocessImageRow = kwargs.get('preprocessImageRow', None)
        self._setRandomSubset = (kwargs.get('fillRandomSubset') and
                                 firstPart.hasAttribute('_rlnRandomSubset'))

        self._setCtf = kwargs.get('writeCtf', True) and firstPart.hasCTF()

        alignType = kwargs.get('alignType', partsSet.getAlignment())

        if alignType == pwem.ALIGN_2D:
            self._setAlign = self._align2DToRow
        elif alignType == pwem.ALIGN_PROJ:
            self._setAlign = self._alignProjToRow
        elif alignType == pwem.ALIGN_3D:
            raise Exception(
                "3D alignment conversion for Relion not implemented. "
                "It seems the particles were generated with an incorrect "
                "alignment type. You may either re-launch the protocol that "
                "generates the particles with angles or set 'Consider previous"
                " alignment?' to No")
        elif alignType == pwem.ALIGN_NONE:
            self._setAlign = None
        else:
            raise Exception("Invalid value for alignType: %s" % alignType)

        self._extraLabels = kwargs.get('extraLabels', [])
        self._extraLabels.extend(['rlnParticleSelectZScore',
                                  'rlnMovieFrameNumber'])
        self._postprocessImageRow = kwargs.get('postprocessImageRow', None)

        self._imageSize = firstPart.getXDim()
        self._pixelSize = firstPart.getSamplingRate() or 1.0

        self._counter = 0  # Mark first conversion as special one
        self._partToRow(firstPart, partRow)

        if self._postprocessImageRow:
            self._postprocessImageRow(firstPart, partRow)

        opticsTable = self._createTableFromDict(list(self._optics.values())[0])
        partsTable = self._createTableFromDict(partRow)
        partsTable.addRow(**partRow)

        with open(starFile, 'w') as f:
            # Write particles table
            f.write("# Star file generated with Scipion\n")
            f.write("# version 30001\n")
            # Write header first
            partsTable.writeStar(f, tableName='particles', writeRows=False)
            # Write all rows
            for part in partsSet:
                self._partToRow(part, partRow)
                if self._postprocessImageRow:
                    self._postprocessImageRow(part, partRow)
                partsTable.writeStarLine(f, partRow.values())

            # Write Optics at the end
            for opticsDict in self._optics.values():
                opticsTable.addRow(**opticsDict)
            f.write("\n# version 30001\n")
            opticsTable.writeStar(f, tableName='optics')


class Reader(ReaderBase):

    ALIGNMENT_LABELS = [
        "rlnOriginXAngst",
        "rlnOriginYAngst",
        "rlnOriginZAngst",
        "rlnAngleRot",
        "rlnAngleTilt",
        "rlnAnglePsi",
    ]

    CTF_LABELS = [
        "rlnDefocusU",
        "rlnDefocusV",
        "rlnDefocusAngle",
        "rlnCtfAstigmatism",
        "rlnCtfFigureOfMerit",
        "rlnCtfMaxResolution"
    ]

    def __init__(self, **kwargs):
        """
        """
        ReaderBase.__init__(self, **kwargs)
        self._first = False

<<<<<<< HEAD
    def readSetOfParticles(self, starFile, partSet, **kwargs):
        """ Convert a star file into a set of particles.

        Params:
            starFile: the filename of the star file
            partsSet: output particles set

        Keyword Arguments:
            blockName: The name of the data block (default particles)
            alignType: alignment type
            removeDisabled: Remove disabled items

        """
        self._preprocessImageRow = kwargs.get('preprocessImageRow', None)

        opticsTable = Table(fileName=starFile, tableName='optics')
        optics = opticsTable[0]
        partsTable = Table(fileName=starFile, tableName='particles')
        firstRow = partsTable[0]

        if kwargs.get("readAcquisition", True):
            self._acquisition = self._rowToAcquisition(optics)


        self._setCtf = getattr(firstRow, 'rlnDefocusU', False)
        self._alignType = kwargs.get('alignType')
        self._extraLabels = kwargs.get('extraLabels', [])
        self._postprocessImageRow = kwargs.get('postprocessImageRow', None)
        self._pixelSize = optics['rlnImagePixelSize'] or 1.0
        self._setClassId = getattr(firstRow, 'rlnClassNumber', False)

        for row in partsTable:
            part = self._rowToPart(row, **kwargs)
            part.setAcquisition(self._acquisition)
            partSet.append(part)

        partSet.setHasCTF(self._setCtf)
        partSet.setAlignment(self._alignType)


    def _rowToPart(self, row, **kwargs):
        img = pwem.objects.Particle()
        img.setObjId(row['rlnImageId'])

        if self._preprocessImageRow:
            self._preprocessImageRow(img, row)

        # Decompose Relion filename
        index, filename = relionToLocation(row['rlnImageName'])
        img.setLocation(index, filename)
        if self._setClassId:
            img.setClassId(row['rlnClassNumber'])

        if self._setCtf:
            img.setCtf(self._rowToCtf(row))

        self.setParticleTransform(img, row)

        #self._setAttributes(img, row, self._extraLabels)
        #TODO: coord, partId, micId,

        if self._postprocessImageRow:
            self._postprocessImageRow(img, row)

        return img

    def _rowToCtf(self, row):
        """ Create a CTFModel from the row. """
        if row.containsAll(self.CTF_LABELS):
            ctfModel = pwem.objects.CTFModel()
            ctfModel.setDefocusU(row['rlnDefocusU'])
            ctfModel.setDefocusV(row['rlnDefocusV'])
            ctfModel.setDefocusAngle(row['rlnDefocusAngle'])
            ctfModel.setResolution(row['rlnCtfMaxResolution'] or 0)
            ctfModel.setFitQuality(row['rlnCtfFigureOfMerit'] or 0)

            if getattr(row, 'rlnCtfPhaseShift', False):
                ctfModel.setPhaseShift(row['rlnCtfPhaseShift'])
            ctfModel.standardize()

            if getattr(row, 'rlnCtfImage', False):
                setattr(ctfModel, '_psdFile', row['rlnCtfImage'])

        else:
            ctfModel = None

        return ctfModel

    def _rowToAcquisition(self, optics):
        acq = pwem.objects.Acquisition()

        for attr in ['opticsGroupName', 'mtfFile', 'beamTiltX', 'beamTiltY',
                     'defectFile']:
            setattr(acq, attr, getattr(optics, attr))

        acq.setAmplitudeContrast(optics['rlnAmplitudeContrast'])
        acq.setSphericalAberration(optics['rlnSphericalAberration'])
        acq.setVoltage(optics['rlnVoltage'])
        #acq.setMagnification(None)

        return acq

=======
    #FIXME: remove this function
    def _containsAny(self, row, labels):
        return any(hasattr(row, label) for label in labels)
>>>>>>> 5f1e2e72

    def setParticleTransform(self, particle, row):
        """ Set the transform values from the row. """
        self._pixelSize = particle.getSamplingRate()
        self._invPixelSize = 1. / self._pixelSize

        if ((self._alignType == pwem.ALIGN_NONE) or
                not self._containsAny(row, self.ALIGNMENT_LABELS)):
            self.setParticleTransform = self.__setParticleTransformNone
        else:
            # Ensure the Transform object exists
            self._angles = np.zeros(3)
            self._shifts = np.zeros(3)

            particle.setTransform(pwem.objects.Transform())

            if self._alignType == pwem.ALIGN_2D:
                self.setParticleTransform = self.__setParticleTransform2D
            elif self._alignType == pwem.ALIGN_PROJ:
                self.setParticleTransform = self.__setParticleTransformProj
            else:
                raise Exception("Unexpected alignment type: %s"
                                % self._alignType)

        # Call again the modified function
        self.setParticleTransform(particle, row)

    def __setParticleTransformNone(self, particle, row):
        particle.setTransform(None)

    def __setParticleTransform2D(self, particle, row):
        angles = self._angles
        shifts = self._shifts
        ips = self._invPixelSize

        def _get(label):
            return float(getattr(row, label, 0.))

        shifts[0] = _get('rlnOriginXAngst') * ips
        shifts[1] = _get('rlnOriginYAngst') * ips
        angles[2] = _get('rlnAnglePsi')
        radAngles = -np.rad2deg(angles)
        M = tfs.euler_matrix(radAngles[0], radAngles[1], radAngles[2], 'szyz')
        M[:3, 3] = shifts[:3]
        particle.getTransform().setMatrix(M)

    def __setParticleTransformProj(self, particle, row):
        angles = self._angles
        shifts = self._shifts
        ips = self._invPixelSize

        def _get(label):
            return float(getattr(row, label, 0.))

        shifts[0] = _get('rlnOriginXAngst') * ips
        shifts[1] = _get('rlnOriginYAngst') * ips
        shifts[2] = _get('rlnOriginZAngst') * ips

        angles[0] = _get('rlnAngleRot')
        angles[1] = _get('rlnAngleTilt')
        angles[2] = _get('rlnAnglePsi')

        radAngles = -np.deg2rad(angles)

        # TODO: jmrt: Maybe we should test performance and consider if keeping
        # TODO: the matrix and not creating one everytime will make things faster
        M = tfs.euler_matrix(radAngles[0], radAngles[1], radAngles[2], 'szyz')
        M[:3, 3] = -shifts[:3]
        M = np.linalg.inv(M)
        particle.getTransform().setMatrix(M)<|MERGE_RESOLUTION|>--- conflicted
+++ resolved
@@ -324,7 +324,6 @@
         ReaderBase.__init__(self, **kwargs)
         self._first = False
 
-<<<<<<< HEAD
     def readSetOfParticles(self, starFile, partSet, **kwargs):
         """ Convert a star file into a set of particles.
 
@@ -427,11 +426,9 @@
 
         return acq
 
-=======
     #FIXME: remove this function
     def _containsAny(self, row, labels):
         return any(hasattr(row, label) for label in labels)
->>>>>>> 5f1e2e72
 
     def setParticleTransform(self, particle, row):
         """ Set the transform values from the row. """
