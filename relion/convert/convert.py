# **************************************************************************
# *
# * Authors:     J.M. de la Rosa Trevin (delarosatrevin@scilifelab.se) [1]
# *              Laura del Cano (ldelcano@cnb.csic.es) [2]
# *              Grigory Sharov (gsharov@mrc-lmb.cam.ac.uk) [3]
# *
# * [1] SciLifeLab, Stockholm University
# * [2] Unidad de  Bioinformatica of Centro Nacional de Biotecnologia , CSIC
# * [3] MRC Laboratory of Molecular Biology, MRC-LMB
# *
# * This program is free software; you can redistribute it and/or modify
# * it under the terms of the GNU General Public License as published by
# * the Free Software Foundation; either version 2 of the License, or
# * (at your option) any later version.
# *
# * This program is distributed in the hope that it will be useful,
# * but WITHOUT ANY WARRANTY; without even the implied warranty of
# * MERCHANTABILITY or FITNESS FOR A PARTICULAR PURPOSE.  See the
# * GNU General Public License for more details.
# *
# * You should have received a copy of the GNU General Public License
# * along with this program; if not, write to the Free Software
# * Foundation, Inc., 59 Temple Place, Suite 330, Boston, MA
# * 02111-1307  USA
# *
# *  All comments concerning this program package may be sent to the
# *  e-mail address 'scipion@cnb.csic.es'
# *
# **************************************************************************

import os
from os.path import join, basename
import numpy
from itertools import izip

import pyworkflow as pw
from pyworkflow.object import ObjectWrap, String, Integer
import pyworkflow.em.metadata as md
from pyworkflow.em.constants import NO_INDEX

from relion.constants import *
from .metadata import Table


def locationToRelion(index, filename):
    """ Convert an index and filename location
    to a string with @ as expected in Relion.
    """
    if index != pw.em.NO_INDEX:
        return "%06d@%s" % (index, filename)
    
    return filename


def getImageLocation(location):
    return pw.em.ImageHandler.locationToXmipp(location)


def relionToLocation(filename):
    """ Return a location (index, filename) given
    a Relion filename with the index@filename structure. """
    if '@' in filename:
        indexStr, fn = filename.split('@')
        return int(indexStr), str(fn)
    else:
        return pw.em.NO_INDEX, str(filename)


def setRelionAttributes(obj, objRow, *labels):
    """ Set an attribute to obj from a label that is not
    basic ones. The new attribute will be named _rlnLabelName
    and the datatype will be set correctly.
    """
    for label in labels:
        setattr(obj, '_%s' % md.label2Str(label),
                objRow.getValueAsObject(label))


def objectToRow(obj, row, attrDict, extraLabels=[]):
    """ This function will convert an EMObject into a XmippMdRow.
    Params:
        obj: the EMObject instance (input)
        row: the XmippMdRow instance (output)
        attrDict: dictionary with the map between obj attributes(keys) and 
            row MDLabels in Xmipp (values).        
        extraLabels: a list with extra labels that could be included
            as _xmipp_labelName
    """
    row.setValue(md.RLN_IMAGE_ENABLED, obj.isEnabled())
    
    for attr, label in attrDict.iteritems():
        if hasattr(obj, attr):
            valueType = md.label2Python(label)
            row.setValue(label, valueType(getattr(obj, attr).get()))

    attrLabels = attrDict.values()
    
    for label in extraLabels:
        attrName = '_' + md.label2Str(label)
        if label not in attrLabels and hasattr(obj, attrName):
            value = obj.getAttributeValue(attrName) 
            row.setValue(label, value)


def rowToObject(row, obj, attrDict, extraLabels=[]):
    """ This function will convert from a XmippMdRow to an EMObject.
    Params:
        row: the XmippMdRow instance (input)
        obj: the EMObject instance (output)
        attrDict: dictionary with the map between obj attributes(keys) and 
            row MDLabels in Xmipp (values).
        extraLabels: a list with extra labels that could be included
            as properties with the label name such as: _rlnSomeThing
    """
    obj.setEnabled(row.getValue(md.RLN_IMAGE_ENABLED, 1) > 0)
    
    for attr, label in attrDict.iteritems():
        value = row.getValue(label)
        if not hasattr(obj, attr):
            setattr(obj, attr, ObjectWrap(value))
        else:
            getattr(obj, attr).set(value)
        
    attrLabels = attrDict.values()
    
    for label in extraLabels:
        if label not in attrLabels and row.hasLabel(label):
            labelStr = md.label2Str(label)
            setattr(obj, '_' + labelStr, row.getValueAsObject(label))
    

def setObjId(obj, mdRow, label=md.RLN_IMAGE_ID):
    obj.setObjId(mdRow.getValue(label, None))


def setRowId(mdRow, obj, label=md.RLN_IMAGE_ID):
    mdRow.setValue(label, long(obj.getObjId()))


def acquisitionToRow(acquisition, ctfRow):
    """ Set labels values from acquisition to md row. """
    objectToRow(acquisition, ctfRow, ACQUISITION_DICT)


def rowToAcquisition(acquisitionRow):
    """ Create an acquisition from a row of a meta """
    if acquisitionRow.containsAll(ACQUISITION_DICT):
        acquisition = pw.em.Acquisition()
        rowToObject(acquisitionRow, acquisition, ACQUISITION_DICT) 
    else:                
        acquisition = None
    
    return acquisition


def setPsdFiles(ctfModel, ctfRow):
    """ Set the PSD files of CTF estimation related
    to this ctfModel. The values will be read from
    the ctfRow if present.
    """
    for attr, label in CTF_PSD_DICT.iteritems():
        if ctfRow.containsLabel(label):
            setattr(ctfModel, attr, String(ctfRow.getValue(label)))
    
        
def ctfModelToRow(ctfModel, ctfRow):
    """ Set labels values from ctfModel to md row. """
    # Refresh phase shift!
    phaseShift = ctfModel.getPhaseShift()

    if phaseShift is not None:
        ctfRow.setValue(md.RLN_CTF_PHASESHIFT, phaseShift)

    objectToRow(ctfModel, ctfRow, CTF_DICT, extraLabels=CTF_EXTRA_LABELS)
    

def rowToCtfModel(ctfRow):
    """ Create a CTFModel from a row of a meta """
    if ctfRow.containsAll(CTF_DICT):
        ctfModel = pw.em.CTFModel()

        rowToObject(ctfRow, ctfModel, CTF_DICT, extraLabels=CTF_EXTRA_LABELS)
        if ctfRow.hasLabel(md.RLN_CTF_PHASESHIFT):
            ctfModel.setPhaseShift(ctfRow.getValue(md.RLN_CTF_PHASESHIFT, 0))
        ctfModel.standardize()
        setPsdFiles(ctfModel, ctfRow)
    else:
        ctfModel = None
        
    return ctfModel


def geometryFromMatrix(matrix, inverseTransform):
    from pyworkflow.em.convert.transformations import translation_from_matrix, euler_from_matrix

    if inverseTransform:
        from numpy.linalg import inv
        matrix = inv(matrix)
        shifts = -translation_from_matrix(matrix)
    else:
        shifts = translation_from_matrix(matrix)
    angles = -numpy.rad2deg(euler_from_matrix(matrix, axes='szyz'))
    return shifts, angles


def matrixFromGeometry(shifts, angles, inverseTransform):
    """ Create the transformation matrix from a given
    2D shifts in X and Y...and the 3 euler angles.
    """
    from pyworkflow.em.convert.transformations import euler_matrix
    from numpy import deg2rad
    radAngles = -deg2rad(angles)
    M = euler_matrix(radAngles[0], radAngles[1], radAngles[2], 'szyz')
    if inverseTransform:
        from numpy.linalg import inv
        M[:3, 3] = -shifts[:3]
        M = inv(M)
    else:
        M[:3, 3] = shifts[:3]

    return M


def alignmentToRow(alignment, alignmentRow, alignType):
    """
    is2D == True-> matrix is 2D (2D images alignment)
            otherwise matrix is 3D (3D volume alignment or projection)
    invTransform == True  -> for xmipp implies projection
                          -> for xmipp implies alignment
    """
    is2D = alignType == pw.em.ALIGN_2D
    is3D = alignType == pw.em.ALIGN_3D
    inverseTransform = alignType == pw.em.ALIGN_PROJ
    matrix = alignment.getMatrix()
    shifts, angles = geometryFromMatrix(matrix, inverseTransform)

    alignmentRow.setValue(md.RLN_ORIENT_ORIGIN_X, shifts[0])
    alignmentRow.setValue(md.RLN_ORIENT_ORIGIN_Y, shifts[1])
    
    if is2D:
        angle = angles[0] + angles[2]
        alignmentRow.setValue(md.RLN_ORIENT_PSI, -angle)

        flip = bool(numpy.linalg.det(matrix[0:2,0:2]) < 0)
        if flip:
            print "FLIP in 2D not implemented"
    elif is3D:
        raise Exception("3D alignment conversion for Relion not implemented. "
                        "It seems the particles were generated with an "
                        "incorrect alignment type. You may either re-launch "
                        "the protocol that generates the particles "
                        "with angles or set 'Consider previous alignment?' "
                        "to No")
    else:
        alignmentRow.setValue(md.RLN_ORIENT_ORIGIN_Z, shifts[2])
        alignmentRow.setValue(md.RLN_ORIENT_ROT,  angles[0])
        alignmentRow.setValue(md.RLN_ORIENT_TILT, angles[1])
        alignmentRow.setValue(md.RLN_ORIENT_PSI,  angles[2])
        

def rowToAlignment(alignmentRow, alignType):
    """
    is2D == True-> matrix is 2D (2D images alignment)
            otherwise matrix is 3D (3D volume alignment or projection)
    invTransform == True  -> for xmipp implies projection
    """
    if alignType == pw.em.ALIGN_3D:
        raise Exception("3D alignment conversion for Relion not implemented.")

    is2D = alignType == pw.em.ALIGN_2D
    inverseTransform = alignType == pw.em.ALIGN_PROJ
    if alignmentRow.containsAny(ALIGNMENT_DICT):
        alignment = pw.em.Transform()
        angles = numpy.zeros(3)
        shifts = numpy.zeros(3)
        shifts[0] = alignmentRow.getValue(md.RLN_ORIENT_ORIGIN_X, 0.)
        shifts[1] = alignmentRow.getValue(md.RLN_ORIENT_ORIGIN_Y, 0.)
        if not is2D:
            angles[0] = alignmentRow.getValue(md.RLN_ORIENT_ROT, 0.)
            angles[1] = alignmentRow.getValue(md.RLN_ORIENT_TILT, 0.)
            angles[2] = alignmentRow.getValue(md.RLN_ORIENT_PSI, 0.)
            shifts[2] = alignmentRow.getValue(md.RLN_ORIENT_ORIGIN_Z, 0.)
        else:
            angles[2] = - alignmentRow.getValue(md.RLN_ORIENT_PSI, 0.)
        M = matrixFromGeometry(shifts, angles, inverseTransform)
        alignment.setMatrix(M)
    else:
        alignment = None
    
    return alignment


def coordinateToRow(coord, coordRow, copyId=True):
    """ Set labels values from Coordinate coord to md row. """
    if copyId:
        setRowId(coordRow, coord)
    objectToRow(coord, coordRow, COOR_DICT, extraLabels=COOR_EXTRA_LABELS)
    if coord.getMicName():
        micName = coord.getMicName()
        coordRow.setValue(md.RLN_MICROGRAPH_NAME, str(micName.replace(" ", "")))
    else:
        if coord.getMicId():
            coordRow.setValue(md.RLN_MICROGRAPH_NAME, str(coord.getMicId()))


def rowToCoordinate(coordRow):
    """ Create a Coordinate from a row of a meta """
    # Check that all required labels are present in the row
    if coordRow.containsAll(COOR_DICT):
        coord = pw.em.Coordinate()
        rowToObject(coordRow, coord, COOR_DICT, extraLabels=COOR_EXTRA_LABELS)

        micName = None

        if coordRow.hasLabel(md.RLN_MICROGRAPH_ID):
            micId = int(coordRow.getValue(md.RLN_MICROGRAPH_ID))
            coord.setMicId(micId)
            # If RLN_MICROGRAPH_NAME is not present, use the id as a name
            micName = micId

        if coordRow.hasLabel(md.RLN_MICROGRAPH_NAME):
            micName = coordRow.getValue(md.RLN_MICROGRAPH_NAME)

        coord.setMicName(micName)

    else:
        coord = None
        
    return coord


def imageToRow(img, imgRow, imgLabel=md.RLN_IMAGE_NAME, **kwargs):
    # Provide a hook to be used if something is needed to be 
    # done for special cases before converting image to row
    preprocessImageRow = kwargs.get('preprocessImageRow', None)
    if preprocessImageRow:
        preprocessImageRow(img, imgRow)
        
    setRowId(imgRow, img) # Set the id in the metadata as MDL_ITEM_ID
    index, fn = img.getLocation()
    # check if the is a file mapping
    filesDict = kwargs.get('filesDict', {})
    filename = filesDict.get(fn, fn)
     
    imgRow.setValue(imgLabel, locationToRelion(index, filename))

    if kwargs.get('writeCtf', True) and img.hasCTF():
        ctfModelToRow(img.getCTF(), imgRow)
        
    # alignment is mandatory at this point, it should be check
    # and detected defaults if not passed at readSetOf.. level
    alignType = kwargs.get('alignType') 
    
    if alignType != pw.em.ALIGN_NONE and img.hasTransform():
        alignmentToRow(img.getTransform(), imgRow, alignType)
                
    if kwargs.get('writeAcquisition', True) and img.hasAcquisition():
        acquisitionToRow(img.getAcquisition(), imgRow)
    
    # Write all extra labels to the row    
    objectToRow(img, imgRow, {},
                extraLabels=IMAGE_EXTRA_LABELS + kwargs.get('extraLabels', []))

    # Provide a hook to be used if something is needed to be 
    # done for special cases before converting image to row
    postprocessImageRow = kwargs.get('postprocessImageRow', None)
    if postprocessImageRow:
        postprocessImageRow(img, imgRow)


def particleToRow(part, partRow, **kwargs):
    """ Set labels values from Particle to md row. """
    coord = part.getCoordinate()
    if coord is not None:
        coordinateToRow(coord, partRow, copyId=False)
    if part.hasMicId():
        partRow.setValue(md.RLN_MICROGRAPH_ID, long(part.getMicId()))
        # If the row does not contains the micrograph name
        # use a fake micrograph name using id to relion
        # could at least group for CTF using that
        if not partRow.hasLabel(md.RLN_MICROGRAPH_NAME):
            partRow.setValue(md.RLN_MICROGRAPH_NAME,
                             'fake_micrograph_%06d.mrc' % part.getMicId())
    if part.hasAttribute('_rlnParticleId'):
        partRow.setValue(md.RLN_PARTICLE_ID, long(part._rlnParticleId.get()))

    if kwargs.get('fillRandomSubset') and part.hasAttribute('_rlnRandomSubset'):
        partRow.setValue(md.RLN_PARTICLE_RANDOM_SUBSET,
                         int(part._rlnRandomSubset.get()))

    imageToRow(part, partRow, md.RLN_IMAGE_NAME, **kwargs)


def rowToParticle(partRow, particleClass=em.Particle, **kwargs):
    """ Create a Particle from a row of a meta """
<<<<<<< HEAD
    img = pw.em.Particle()
=======
    img = particleClass()
>>>>>>> d79d1077
    
    # Provide a hook to be used if something is needed to be 
    # done for special cases before converting image to row
    preprocessImageRow = kwargs.get('preprocessImageRow', None)
    if preprocessImageRow:
        preprocessImageRow(img, partRow)
    
    # Decompose Relion filename
    index, filename = relionToLocation(partRow.getValue(md.RLN_IMAGE_NAME))
    img.setLocation(index, filename)
    
    if partRow.containsLabel(md.RLN_PARTICLE_CLASS):
        img.setClassId(partRow.getValue(md.RLN_PARTICLE_CLASS))
    
    if kwargs.get('readCtf', True):
        img.setCTF(rowToCtfModel(partRow))
        
    # alignment is mandatory at this point, it should be check
    # and detected defaults if not passed at readSetOf.. level
    alignType = kwargs.get('alignType') 
    
    if alignType != pw.em.ALIGN_NONE:
        img.setTransform(rowToAlignment(partRow, alignType))
        
    if kwargs.get('readAcquisition', True):
        img.setAcquisition(rowToAcquisition(partRow))
        
    if kwargs.get('magnification', None):
        img.getAcquisition().setMagnification(kwargs.get("magnification"))
    
    setObjId(img, partRow)
    # Read some extra labels
    rowToObject(partRow, img, {},
                extraLabels=IMAGE_EXTRA_LABELS + kwargs.get('extraLabels', []))

    img.setCoordinate(rowToCoordinate(partRow))
    
    # copy micId if available from row to particle
    if partRow.hasLabel(md.RLN_MICROGRAPH_ID):
        img.setMicId(partRow.getValue(md.RLN_MICROGRAPH_ID))
    
    # copy particleId if available from row to particle
    if partRow.hasLabel(md.RLN_PARTICLE_ID):
        img._rlnParticleId = Integer(partRow.getValue(md.RLN_PARTICLE_ID))
    
    # Provide a hook to be used if something is needed to be 
    # done for special cases before converting image to row
    postprocessImageRow = kwargs.get('postprocessImageRow', None)
    if postprocessImageRow:
        postprocessImageRow(img, partRow)
    return img


def readSetOfParticles(filename, partSet, **kwargs):
    """read from Relion image meta
        filename: The metadata filename where the image are.
        imgSet: the SetOfParticles that will be populated.
        rowToParticle: this function will be used to convert the row to Object
    """    
    imgMd = md.MetaData(filename)
    # By default remove disabled items from metadata
    # be careful if you need to preserve the original number of items
    if kwargs.get('removeDisabled', True):
        imgMd.removeDisabled()
    
    for imgRow in md.iterRows(imgMd):
        img = rowToParticle(imgRow, **kwargs)
        partSet.append(img)
        
    partSet.setHasCTF(img.hasCTF())
    partSet.setAlignment(kwargs['alignType'])


def readSetOfMovieParticles(filename, partSet, **kwargs):
    readSetOfParticles(filename, partSet, particleClass=em.MovieParticle, **kwargs)
    

def setOfImagesToMd(imgSet, imgMd, imgToFunc, **kwargs):
    """ This function will fill Relion metadata from a SetOfMicrographs
    Params:
        imgSet: the set of images to be converted to metadata
        md: metadata to be filled
        rowFunc: this function can be used to setup the row before 
            adding to meta
    """
    
    if 'alignType' not in kwargs:
        kwargs['alignType'] = imgSet.getAlignment()

    for img in imgSet:
        objId = imgMd.addObject()
        imgRow = md.Row()
        imgToFunc(img, imgRow, **kwargs)
        imgRow.writeToMd(imgMd, objId)


def writeSetOfParticles(imgSet, starFile,
                        outputDir, **kwargs):
    """ This function will write a SetOfImages as Relion meta
    Params:
        imgSet: the SetOfImages instance.
        starFile: the filename where to write the meta
        filesMapping: this dict will help when there is need to replace images names
    """
    if outputDir is not None:
        filesDict = convertBinaryFiles(imgSet, outputDir)
        kwargs['filesDict'] = filesDict
    partMd = md.MetaData()
    setOfImagesToMd(imgSet, partMd, particleToRow, **kwargs)
    
    if kwargs.get('fillMagnification', False):
        pixelSize = imgSet.getSamplingRate()
        mag = imgSet.getAcquisition().getMagnification()
        detectorPxSize = mag * pixelSize / 10000
        
        partMd.fillConstant(md.RLN_CTF_MAGNIFICATION, mag)
        partMd.fillConstant(md.RLN_CTF_DETECTOR_PIXEL_SIZE, detectorPxSize)
    else:
        # Remove Magnification from metadata to avoid wrong values of pixel size.
        # In Relion if Magnification and DetectorPixelSize are in metadata,
        # pixel size is ignored in the command line.
        partMd.removeLabel(md.RLN_CTF_MAGNIFICATION)

    blockName = kwargs.get('blockName', 'Particles')
    partMd.write('%s@%s' % (blockName, starFile))

    
def writeReferences(inputSet, outputRoot, useBasename=False, **kwargs):
    """
    Write references star and stack files from SetOfAverages or SetOfClasses2D/3D.
    Params:
        inputSet: the input SetOfParticles to be converted
        outputRoot: where to write the output files.
        basename: If True, use the basename of the stack for setting path.
    """
    refsMd = md.MetaData()
    stackFile = outputRoot + '.stk'
    stackName = basename(stackFile) if useBasename else stackFile
    starFile = outputRoot + '.star'
    ih = pw.em.ImageHandler()
    row = md.Row()

    def _convert(item, i, convertFunc):
        index = i + 1
        ih.convert(item, (index, stackFile))
        item.setLocation(index, stackName)
        convertFunc(item, row, **kwargs)
        row.writeToMd(refsMd, refsMd.addObject())

    if isinstance(inputSet, pw.em.SetOfAverages):
        for i, img in enumerate(inputSet):
            _convert(img, i, particleToRow)

    elif isinstance(inputSet, pw.em.SetOfClasses2D):
        for i, rep in enumerate(inputSet.iterRepresentatives()):
            _convert(rep, i, particleToRow)

    elif isinstance(inputSet, pw.em.SetOfClasses3D):
        for i, rep in enumerate(inputSet.iterRepresentatives()):
            _convert(rep, i, imageToRow)

    elif isinstance(inputSet, pw.em.SetOfVolumes):
        for i, vol in enumerate(inputSet):
            _convert(vol, i, imageToRow)

    else:
        raise Exception('Invalid object type: %s' % type(inputSet))

    refsMd.write(starFile)


def micrographToRow(mic, micRow, **kwargs):
    """ Set labels values from Micrograph mic to md row. """
    imageToRow(mic, micRow, imgLabel=md.RLN_MICROGRAPH_NAME, **kwargs)


def movieToRow(movie, movieRow, **kwargs):
    """ Set labels values from movie to md row. """
    imageToRow(movie, movieRow, imgLabel=md.RLN_MICROGRAPH_MOVIE_NAME, **kwargs)

    
def writeSetOfMicrographs(micSet, starFile, **kwargs):
    """ If 'outputDir' is in kwargs, the micrographs are
    converted or linked in the outputDir.
    """
    micMd = md.MetaData()
    setOfImagesToMd(micSet, micMd, micrographToRow, **kwargs)
    blockName = kwargs.get('blockName', 'Particles')
    micMd.write('%s@%s' % (blockName, starFile))


def writeSetOfMovies(movieSet, starFile, **kwargs):
    movieMd = md.MetaData()
    setOfImagesToMd(movieSet, movieMd, movieToRow, **kwargs)
    blockName = kwargs.get('blockName', '')
    movieMd.write('%s@%s' % (blockName, starFile))


def writeSqliteIterData(imgStar, imgSqlite, **kwargs):
    """ Given a Relion images star file (from some iteration)
    create the corresponding SetOfParticles (sqlite file)
    for this iteration. This file can be visualized sorted
    by the LogLikelihood.
    """
    pw.utils.cleanPath(imgSqlite)
    imgSet = pw.em.SetOfParticles(filename=imgSqlite)
    readSetOfParticles(imgStar, imgSet, **kwargs)
    imgSet.write()
    
    
def writeSqliteIterClasses(imgStar):
    pass
    
    
def splitInCTFGroups(imgStar, defocusRange=1000, numParticles=10):
    """ Add a new colunm in the image star to separate the particles into ctf groups """
    mdAll = md.MetaData(imgStar)
    mdAll.sort(md.RLN_CTF_DEFOCUSU)

    focusGroup = 1
    counter = 0
    oldDefocusU = mdAll.getValue(md.RLN_CTF_DEFOCUSU, mdAll.firstObject())
    groupName = '%s_%06d_%05d'%('ctfgroup',oldDefocusU,focusGroup)
    for objId in mdAll:
        counter = counter + 1
        defocusU = mdAll.getValue(md.RLN_CTF_DEFOCUSU, objId)
        if counter < numParticles:
            pass
        else:
            if (defocusU - oldDefocusU) > defocusRange:
                focusGroup = focusGroup + 1
                oldDefocusU = defocusU
                groupName = '%s_%06d_%05d'%('ctfgroup',oldDefocusU,focusGroup)
                counter = 0
        mdAll.setValue(md.RLN_MLMODEL_GROUP_NAME,groupName,objId)

    mdAll.write(imgStar)
    mdCount = md.MetaData()
    mdCount.aggregate(mdAll, md.AGGR_COUNT, md.RLN_MLMODEL_GROUP_NAME,
                      md.RLN_MLMODEL_GROUP_NAME, md.MDL_COUNT)
    print "number of particles per group: ", mdCount

       
def prependToFileName(imgRow, prefixPath):
    """ Prepend some root name to imageRow filename. """
    index, imgPath = relionToLocation(imgRow.getValue(md.RLN_IMAGE_NAME))
    newLoc = locationToRelion(index, os.path.join(prefixPath, imgPath))
    imgRow.setValue(md.RLN_IMAGE_NAME, newLoc)


def relativeFromFileName(imgRow, prefixPath):
    """ Remove some prefix from filename in row. """
    index, imgPath = relionToLocation(imgRow.getValue(md.RLN_IMAGE_NAME))
    newImgPath = os.path.relpath(imgPath, prefixPath)
    newLoc = locationToRelion(index, newImgPath)
    imgRow.setValue(md.RLN_IMAGE_NAME, newLoc)
    
    
def copyOrLinkFileName(imgRow, prefixDir, outputDir, copyFiles=False):
    index, imgPath = relionToLocation(imgRow.getValue(md.RLN_IMAGE_NAME))
    baseName = os.path.basename(imgPath)
    newName = os.path.join(outputDir, baseName)
    if not os.path.exists(newName):
        if copyFiles:
            pw.utils.copyFile(os.path.join(prefixDir, imgPath), newName)
        else:
            pw.utils.createLink(os.path.join(prefixDir, imgPath), newName)
            
    imgRow.setValue(md.RLN_IMAGE_NAME, locationToRelion(index, newName))
    

def setupCTF(imgRow, sampling):
    """ Do some validations and set some values
    for Relion import.
    """
    imgRow.setValue(md.MDL_SAMPLINGRATE, sampling)
    # TODO: check if we want to move this behaviour to setup CTFModel by default
    hasDefocusU = imgRow.containsLabel(md.MDL_CTF_DEFOCUSU)
    hasDefocusV = imgRow.containsLabel(md.MDL_CTF_DEFOCUSV)
    hasDefocusAngle = imgRow.containsLabel(md.MDL_CTF_DEFOCUS_ANGLE)
    
    if hasDefocusU or hasDefocusV:
        if not hasDefocusU:
            imgRow.setValue(md.MDL_CTF_DEFOCUSU,
                            imgRow.getValue(md.MDL_CTF_DEFOCUSV))
        if not hasDefocusV:
            imgRow.setValue(md.MDL_CTF_DEFOCUSV,
                            imgRow.getValue(md.MDL_CTF_DEFOCUSU))
        if not hasDefocusAngle:
            imgRow.setValue(md.MDL_CTF_DEFOCUS_ANGLE, 0.)
            

def convertBinaryFiles(imgSet, outputDir, extension='mrcs'):
    """ Convert binary images files to a format read by Relion.
    Params:
        imgSet: input image set to be converted.
        outputDir: where to put the converted file(s)
    Return:
        A dictionary with old-file as key and new-file as value
        If empty, not conversion was done.
    """
    filesDict = {}
    ih = pw.em.ImageHandler()
    
    def getUniqueFileName(fn, extension):
        """ Get an unique file for either link or convert files.
        It is possible that the base name overlap if they come
        from different runs. (like particles.mrcs after relion preprocess)
        """
        newFn = join(outputDir, pw.utils.replaceBaseExt(fn, extension))
        newRoot = pw.utils.removeExt(newFn)
        
        values = filesDict.values()
        counter = 1
        
        while newFn in values:
            counter += 1
            newFn = '%s_%05d.%s' % (newRoot, counter, extension)
            
        return newFn

    def createBinaryLink(fn):
        """ Just create a link named .mrcs to Relion understand 
        that it is a binary stack file and not a volume.
        """
        newFn = getUniqueFileName(fn, extension)
        pw.utils.createLink(fn, newFn)
        return newFn
        
    def convertStack(fn):
        """ Convert from a format that is not read by Relion
        to an spider stack.
        """
        newFn = getUniqueFileName(fn, 'stk')
        ih.convertStack(fn, newFn)
        return newFn

    # Get the extension without the dot
    ext = pw.utils.getExt(imgSet.getFirstItem().getFileName())[1:]
    
    if ext == extension:
        mapFunc = createBinaryLink
        print("convertBinaryFiles: creating soft links.")
    elif ext == 'mrc' and extension == 'mrcs':
        mapFunc = createBinaryLink
        print("convertBinaryFiles: creating soft links (mrcs -> mrc).")
    elif ext.endswith('hdf'): # assume eman .hdf format
        mapFunc = convertStack
        print("convertBinaryFiles: converting stacks. (%s -> %s)"
              % (extension, ext))
    else:
        mapFunc = None
        
    if mapFunc is not None:
        for fn in imgSet.getFiles():
            newFn = mapFunc(fn) # convert or link 
            filesDict[fn] = newFn # map new filename
            print("   %s -> %s" % (newFn, fn))

    return filesDict


def convertBinaryVol(vol, outputDir):
    """ Convert binary volume to a format read by Relion.
    Params:
        vol: input volume object to be converted.
        outputDir: where to put the converted file(s)
    Return:
        new file name of the volume (converted or not).
    """
    
    ih = pw.em.ImageHandler()
    # This approach can be extended when
    # converting from a binary file format that
    # is not read from Relion
    def convertToMrc(fn):
        """ Convert from a format that is not read by Relion
        to mrc format.
        """
        newFn = join(outputDir, pw.utils.replaceBaseExt(fn, 'mrc'))
        ih.convert(fn, newFn)
        return newFn
        
    ext = vol.getFileName()
    
    if not ext.endswith('.mrc'):
        fn = convertToMrc(vol.getFileName())
    else:
        fn = vol.getFileName()
    return fn


def convertMask(img, outputDir):
    """ Convert binary mask to a format read by Relion and truncate the
    values between 0-1 values, due to Relion only support masks with this
    values (0-1).
    Params:
        img: input image to be converted.
        outputDir: where to put the converted file(s)
    Return:
        new file name of the mask.
    """
    
    ih = pw.em.ImageHandler()
    imgFn = getImageLocation(img.getLocation())
    newFn = join(outputDir, pw.utils.replaceBaseExt(imgFn, 'mrc'))
    
    ih.truncateMask(imgFn, newFn)
    
    return newFn


def createItemMatrix(item, row, align):
    item.setTransform(rowToAlignment(row, alignType=align))


def readSetOfCoordinates(coordSet, coordFiles, micList=None):
    """ Read a set of coordinates from given coordinate files
    associated to some SetOfMicrographs.
    Params:
        micSet and coordFiles should have same length and same order.
        coordSet: empty SetOfCoordinates to be populated.
    """
    if micList is None:
        micList = coordSet.getMicrographs()

    for mic, coordFn in izip(micList, coordFiles):

        if not os.path.exists(coordFn):
            print "WARNING: Missing coordinates star file: ", coordFn

        try:
            readCoordinates(mic, coordFn, coordSet)
        except Exception:
            print "WARNING: Error reading coordinates star file: ", coordFn
        

def readCoordinates(mic, fileName, coordsSet):
    for row in md.iterRows(fileName):
        coord = rowToCoordinate(row)
        coord.setX(coord.getX())
        coord.setY(coord.getY())
        coord.setMicrograph(mic)
        coordsSet.append(coord)


def openStar(fn, extraLabels=False):
    # We are going to write metadata directy to file to do it faster
    f = open(fn, 'w')
    s = """
data_

loop_
_rlnCoordinateX
_rlnCoordinateY
"""
    if extraLabels:
        s += "_rlnClassNumber\n"
        s += "_rlnAutopickFigureOfMerit\n"
        s += "_rlnAnglePsi\n"
    f.write(s)
    return f


def writeSetOfCoordinates(posDir, coordSet, getStarFileFunc, scale=1):
    """ Convert a SetOfCoordinates to Relion star files.
    Params:
        posDir: the output directory where to generate the files.
        coordSet: the input SetOfCoordinates that will be converted.
         getStarFileFunc: function object that receives the micrograph name
            and return the coordinates star file (only the base filename).
        scale: pass a value if the coordinates have a different scale.
            (for example when extracting from micrographs with a different
            pixel size than during picking)
    """

    # Create a dictionary with the pos filenames for each micrograph
    posDict = {}
    for mic in coordSet.iterMicrographs():
        starFile = getStarFileFunc(mic)
        if starFile is not None:
            posFn = os.path.basename(starFile)
            posDict[mic.getObjId()] = join(posDir, posFn)

    f = None
    lastMicId = None

    extraLabels = coordSet.getFirstItem().hasAttribute('_rlnClassNumber')
    doScale = abs(scale - 1) > 0.001

    for coord in coordSet.iterItems(orderBy='_micId'):
        micId = coord.getMicId()

        if micId != lastMicId:
            if not micId in posDict:
                print "Warning: micId %s not found" % micId
                continue
            # we need to close previous opened file
            if f:
                f.close()
            f = openStar(posDict[micId], extraLabels)
            lastMicId = micId

        if doScale:
            x = coord.getX() * scale
            y = coord.getY() * scale
        else:
            x = coord.getX()
            y = coord.getY()

        if not extraLabels:
            f.write("%d %d \n" % (x, y))
        else:
            f.write("%d %d %d %0.6f %0.6f\n"
                    % (x, y,
                       coord._rlnClassNumber,
                       coord._rlnAutopickFigureOfMerit,
                       coord._rlnAnglePsi))

    if f:
        f.close()

    return posDict.values()


def writeSetOfCoordinatesXmipp(posDir, coordSet, ismanual=True, scale=1):
    """ Write a pos file on metadata format for each micrograph
    on the coordSet.
    Params:
        posDir: the directory where the .pos files will be written.
        coordSet: the SetOfCoordinates that will be read."""

    boxSize = coordSet.getBoxSize() or 100
    state = 'Manual' if ismanual else 'Supervised'

    # Create a dictionary with the pos filenames for each micrograph
    posDict = {}
    for mic in coordSet.iterMicrographs():
        micIndex, micFileName = mic.getLocation()
        micName = os.path.basename(micFileName)

        if micIndex != NO_INDEX:
            micName = '%06d_at_%s' % (micIndex, micName)

        posFn = join(posDir, pw.utils.replaceBaseExt(micName, "pos"))
        posDict[mic.getObjId()] = posFn

    f = None
    lastMicId = None
    c = 0

    for coord in coordSet.iterItems(orderBy='_micId'):
        micId = coord.getMicId()

        if micId != lastMicId:
            # we need to close previous opened file
            if f:
                f.close()
                c = 0
            f = openMd(posDict[micId], state)
            lastMicId = micId
        c += 1
        if scale != 1:
            x = coord.getX() * scale
            y = coord.getY() * scale
        else:
            x = coord.getX()
            y = coord.getY()
        f.write(" %06d   1   %d  %d  %d   %06d\n"
                % (coord.getObjId(), x, y, 1, micId))

    if f:
        f.close()

    # Write config.xmd metadata
    configFn = join(posDir, 'config.xmd')
    writeCoordsConfig(configFn, int(boxSize), state)

    return posDict.values()


def writeCoordsConfig(configFn, boxSize, state):
    """ Write the config.xmd file needed for Xmipp picker.
    Params:
        configFn: The filename were to store the configuration.
        boxSize: the box size in pixels for extraction.
        state: picker state
    """
    # Write config.xmd metadata
    print("writeCoordsConfig: state=", state)
    mdata = md.MetaData()
    # Write properties block
    objId = mdata.addObject()
    mdata.setValue(md.MDL_PICKING_PARTICLE_SIZE, int(boxSize), objId)
    mdata.setValue(md.MDL_PICKING_STATE, state, objId)
    mdata.write('properties@%s' % configFn)


def openMd(fn, state='Manual'):
    # We are going to write metadata directly to file to do it faster
    f = open(fn, 'w')
    ismanual = state == 'Manual'
    block = 'data_particles' if ismanual else 'data_particles_auto'
    s = """# XMIPP_STAR_1 *
#
data_header
loop_
 _pickingMicrographState
%s
%s
loop_
 _itemId
 _enabled
 _xcoor
 _ycoor
 _cost
 _micrographId
""" % (state, block)
    f.write(s)
    return f


def writeMicCoordinates(mic, coordList, outputFn, getPosFunc=None):
    """ Write the pos file as expected by Xmipp with the coordinates
    of a given micrograph.
    Params:
        mic: input micrograph.
        coordList: list of (x, y) pairs of the mic coordinates.
        outputFn: output filename for the pos file .
        isManual: if the coordinates are 'Manual' or 'Supervised'
        getPosFunc: a function to get the positions from the coordinate,
            it can be useful for scaling the coordinates if needed.
    """
    if getPosFunc is None:
        getPosFunc = lambda coord: coord.getPosition()
   
    extraLabels = coordList[0].hasAttribute('_rlnClassNumber')
    f = openStar(outputFn, extraLabels)

    for coord in coordList:
        x, y = getPosFunc(coord)
        if not extraLabels:
            f.write("%d %d \n" % (x, y))
        else:
            f.write("%d %d %d %0.6f %0.6f\n"
                    % (x, y,
                       coord._rlnClassNumber,
                       coord._rlnAutopickFigureOfMerit,
                       coord._rlnAnglePsi))

    f.close()


def getVolumesFromPostprocess(postStar):
    """ Return the filenames of half1, half2 and mask from
    a given postproces.star file.
    """
    table = Table(fileName=postStar, tableName='general')
    row = table[0]
    return (row.rlnUnfilteredMapHalf1,
            row.rlnUnfilteredMapHalf2,
            row.rlnMaskName)<|MERGE_RESOLUTION|>--- conflicted
+++ resolved
@@ -393,11 +393,7 @@
 
 def rowToParticle(partRow, particleClass=em.Particle, **kwargs):
     """ Create a Particle from a row of a meta """
-<<<<<<< HEAD
     img = pw.em.Particle()
-=======
-    img = particleClass()
->>>>>>> d79d1077
     
     # Provide a hook to be used if something is needed to be 
     # done for special cases before converting image to row
