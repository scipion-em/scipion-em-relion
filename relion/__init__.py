# **************************************************************************
# *
# * Authors:     J.M. De la Rosa Trevin (delarosatrevin@scilifelab.se) [1]
# *
# * [1] SciLifeLab, Stockholm University
# *
# * This program is free software; you can redistribute it and/or modify
# * it under the terms of the GNU General Public License as published by
# * the Free Software Foundation; either version 3 of the License, or
# * (at your option) any later version.
# *
# * This program is distributed in the hope that it will be useful,
# * but WITHOUT ANY WARRANTY; without even the implied warranty of
# * MERCHANTABILITY or FITNESS FOR A PARTICULAR PURPOSE.  See the
# * GNU General Public License for more details.
# *
# * You should have received a copy of the GNU General Public License
# * along with this program; if not, write to the Free Software
# * Foundation, Inc., 59 Temple Place, Suite 330, Boston, MA
# * 02111-1307  USA
# *
# *  All comments concerning this program package may be sent to the
# *  e-mail address 'scipion@cnb.csic.es'
# *
# **************************************************************************

import os
import pyworkflow.utils as pwutils
import pwem

from .constants import *


_logo = "relion_logo.png"
_references = ['Scheres2012a', 'Scheres2012b', 'Kimanius2016', 'Zivanov2018']


class Plugin(pwem.Plugin):
    _homeVar = RELION_HOME
    _supportedVersions = [V3_0, V3_1]

    @classmethod
    def _defineVariables(cls):
        cls._defineEmVar(RELION_HOME, 'relion-%s' % V3_1)

    @classmethod
    def getEnviron(cls):
        """ Setup the environment variables needed to launch Relion. """
        environ = pwutils.Environ(os.environ)
        binPath = os.pathsep.join([cls.getHome('bin'),
                                   pwem.Config.MPI_BINDIR])
        libPath = os.pathsep.join([cls.getHome('lib'),
                                   cls.getHome('lib64'),
                                   pwem.Config.MPI_LIBDIR,
                                   ])

        if binPath not in environ['PATH']:
            environ.update({'PATH': binPath,
                            'LD_LIBRARY_PATH': libPath,
                            #'SCIPION_MPI_FLAGS': os.environ.get('RELION_MPI_FLAGS', ''),
                            }, position=pwutils.Environ.BEGIN)

        # Take Scipion CUDA library path
        cudaLib = environ.get(RELION_CUDA_LIB, pwem.Config.CUDA_LIB)
        environ.addLibrary(cudaLib)

        if 'RELION_MPI_LIB' in os.environ:
            environ.addLibrary(os.environ['RELION_MPI_LIB'])

        if 'RELION_MPI_BIN' in os.environ:
            environ.set('PATH', os.environ['RELION_MPI_BIN'],
                        position=pwutils.Environ.BEGIN)
        return environ

    @classmethod
    def IS_30(cls):
        return cls.getActiveVersion().startswith('3.0')

    @classmethod
    def IS_31(cls):
        # avoid using this, IS_GT30 is preferred
        return cls.getActiveVersion().startswith('3.1')

    @classmethod
    def IS_GT30(cls):
        return not cls.getActiveVersion().startswith('3.0')

    @classmethod
    def defineBinaries(cls, env):
        relion_commands = [('cmake -DGUI=OFF -DCMAKE_INSTALL_PREFIX=./ .', []),
                           ('make -j %d' % env.getProcessors(),
                            ['bin/relion_refine'])]

        env.addPackage('relion', version='3.0',
                       url='https://github.com/3dem/relion/archive/3.0.tar.gz',
                       commands=relion_commands,
<<<<<<< HEAD
                       updateCuda=True,
                       vars=relion_vars,
                       default=True)

        # env.addPackage('relion', version='3.1',
        #                # url= 'https://github.com/3dem/relion/archive/3.1.tar.gz',
        #                tar='relion-3.1.tgz',
        #                commands=relion_commands,
        #                updateCuda=True,
        #                vars=relion_vars,
        #                default=True)
=======
                       updateCuda=True)

        env.addPackage('relion', version='3.1.0',
                       url='https://github.com/3dem/relion/archive/3.1.0.tar.gz',
                       commands=relion_commands,
                       updateCuda=True,
                       default=True)
>>>>>>> 419f3e27
<|MERGE_RESOLUTION|>--- conflicted
+++ resolved
@@ -94,24 +94,10 @@
         env.addPackage('relion', version='3.0',
                        url='https://github.com/3dem/relion/archive/3.0.tar.gz',
                        commands=relion_commands,
-<<<<<<< HEAD
-                       updateCuda=True,
-                       vars=relion_vars,
-                       default=True)
-
-        # env.addPackage('relion', version='3.1',
-        #                # url= 'https://github.com/3dem/relion/archive/3.1.tar.gz',
-        #                tar='relion-3.1.tgz',
-        #                commands=relion_commands,
-        #                updateCuda=True,
-        #                vars=relion_vars,
-        #                default=True)
-=======
                        updateCuda=True)
 
         env.addPackage('relion', version='3.1.0',
                        url='https://github.com/3dem/relion/archive/3.1.0.tar.gz',
                        commands=relion_commands,
                        updateCuda=True,
-                       default=True)
->>>>>>> 419f3e27
+                       default=True)