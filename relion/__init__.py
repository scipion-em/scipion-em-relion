--- conflicted
+++ resolved
@@ -31,11 +31,8 @@
 
 from .constants import *
 
-<<<<<<< HEAD
-__version__ = '3.1.2'
-=======
+
 __version__ = '4.0'
->>>>>>> d4640b57
 _logo = "relion_logo.jpg"
 _references = ['Scheres2012a', 'Scheres2012b', 'Kimanius2016', 'Zivanov2018']
 
