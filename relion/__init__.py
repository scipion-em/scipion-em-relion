--- conflicted
+++ resolved
@@ -31,22 +31,14 @@
 
 from .constants import *
 
-<<<<<<< HEAD
 __version__ = '4.0'
-=======
-__version__ = '3.1.1'
->>>>>>> d6399f03
 _logo = "relion_logo.jpg"
 _references = ['Scheres2012a', 'Scheres2012b', 'Kimanius2016', 'Zivanov2018']
 
 
 class Plugin(pwem.Plugin):
     _homeVar = RELION_HOME
-<<<<<<< HEAD
-    _supportedVersions = [V3_1, V3_1_1, V3_1_2, V4_0]
-=======
-    _supportedVersions = [V3_1_0, V3_1_1, V3_1_2]
->>>>>>> d6399f03
+    _supportedVersions = [V3_1_0, V3_1_1, V3_1_2, V4_0]
     _url = "https://github.com/scipion-em/scipion-em-relion"
 
     @classmethod
@@ -91,32 +83,9 @@
                            ('make -j %d' % env.getProcessors(),
                             ['bin/relion_refine'])]
 
-<<<<<<< HEAD
-        env.addPackage('relion', version=V3_1,
-                       url='https://github.com/3dem/relion/archive/3.1.0.tar.gz',
-                       commands=relion_commands,
-                       updateCuda=True)
-
-        env.addPackage('relion', version=V3_1_1,
-                       url='https://github.com/3dem/relion/archive/3.1.1.tar.gz',
-                       commands=relion_commands,
-                       updateCuda=True)
-
-        env.addPackage('relion', version=V3_1_2,
-                       url='https://github.com/3dem/relion/archive/3.1.2.tar.gz',
-                       commands=relion_commands,
-                       updateCuda=True)
-
-        env.addPackage('relion', version=V4_0,
-                       url='https://github.com/3dem/relion/archive/4.0.0.tar.gz',
-                       commands=relion_commands,
-                       updateCuda=True,
-                       default=True)
-=======
         for v in cls._supportedVersions:
             env.addPackage('relion', version=v,
                            url='https://github.com/3dem/relion/archive/%s.tar.gz' % v,
                            commands=relion_commands,
                            updateCuda=True,
-                           default=v == V3_1_2)
->>>>>>> d6399f03
+                           default=v == V3_1_2)