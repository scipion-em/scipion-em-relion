--- conflicted
+++ resolved
@@ -28,11 +28,7 @@
 import pyworkflow.em
 import pyworkflow.utils as pwutils
 
-<<<<<<< HEAD
 from .constants import RELION_HOME, V2_0, V2_1, RELION_CUDA_LIB
-=======
-from .constants import RELION_HOME, V2_0, V2_1, V1_4, V1_3, V1_4f
->>>>>>> 447812fa
 
 
 _logo = "relion_logo.png"
