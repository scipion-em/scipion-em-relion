# ******************************************************************************
# *
# * Authors:     Jose Gutierrez (jose.gutierrez@cnb.csic.es) [1]
# * Authors:     Grigory Sharov (gsharov@mrc-lmb.cam.ac.uk) [2]
# *
# * [1] Unidad de  Bioinformatica of Centro Nacional de Biotecnologia , CSIC
# * [2] MRC Laboratory of Molecular Biology, MRC-LMB
# *
# * This program is free software; you can redistribute it and/or modify
# * it under the terms of the GNU General Public License as published by
# * the Free Software Foundation; either version 3 of the License, or
# * (at your option) any later version.
# *
# * This program is distributed in the hope that it will be useful,
# * but WITHOUT ANY WARRANTY; without even the implied warranty of
# * MERCHANTABILITY or FITNESS FOR A PARTICULAR PURPOSE.  See the
# * GNU General Public License for more details.
# *
# * You should have received a copy of the GNU General Public License
# * along with this program; if not, write to the Free Software
# * Foundation, Inc., 59 Temple Place, Suite 330, Boston, MA
# * 02111-1307  USA
# *
# *  All comments concerning this program package may be sent to the
# *  e-mail address 'scipion@cnb.csic.es'
# *
# ******************************************************************************

import os
from math import radians, log
from emtable import Table

import pyworkflow.protocol.params as params
from pyworkflow.protocol.constants import LEVEL_ADVANCED
from pyworkflow.viewer import (DESKTOP_TKINTER, WEB_DJANGO)
import pyworkflow.utils as pwutils
from pwem.viewers import (EmPlotter, EmProtocolViewer, showj, ChimeraClientView,
                          FscViewer, DataView, ObjectView, ChimeraView,
                          ClassesView, Classes3DView)
from pwem.constants import ALIGN_PROJ, NO_INDEX
from pwem.objects import FSC

from relion import Plugin
from relion.convert.convert_utils import relionToLocation
from ..protocols import (ProtRelionClassify2D, ProtRelionClassify3D,
                         ProtRelionRefine3D, ProtRelionInitialModel)
from ..constants import *
try:
    from chimera.constants import CHIMERAX
except:
    CHIMERAX = False

class RelionPlotter(EmPlotter):
    """ Class to create several plots. """

    def __init__(self, x=1, y=1, mainTitle="", **kwargs):
        EmPlotter.__init__(self, x, y, mainTitle, **kwargs)

    def plotMdAngularDistribution(self, title, angularMd, tableName=None, color='blue'):
        """Create an special type of subplot, representing the angular
        distribution of weight projections. A metadata should be provided containing
        labels: RLN_ORIENT_ROT, RLN_ORIENT_TILT """

        table = Table(fileName=angularMd, tableName=tableName)
        rot = radians(table.getColumnValues('rlnAngleRot'))
        tilt = radians(table.getColumnValues('rlnAngleTilt'))
        self.plotAngularDistribution(title, rot, tilt)

    def plotMd(self, mdTable, mdLabelX, mdLabelY, color='g', **args):
        """ plot metadata columns mdLabelX and mdLabelY
            if nbins is in args then and histogram over y data is made
        """
        if mdLabelX:
            xx = []
        else:
            xx = range(1, mdTable.size() + 1)
        yy = []
        if mdLabelX:
            xx += mdTable.getColumnValues(mdLabelX)
        yy += mdTable.getColumnValues(mdLabelY)

        nbins = args.pop('nbins', None)
        if nbins is None:
            self.plotData(xx, yy, color, **args)
        else:
            self.plotHist(yy, nbins, color, **args)

    def plotMdFile(self, mdFilename, mdLabelX, mdLabelY, color='g', **args):
        """ plot metadataFile columns mdLabelX and mdLabelY
            if nbins is in args then and histogram over y data is made
        """
        table = Table(fileName=mdFilename)
        self.plotMd(table, mdLabelX, mdLabelY, color='g', **args)


def protected_show(showFunc):
    def protectedShowFunc(self, paramName=None):
        try:
            return showFunc(self, paramName=paramName)
        except Exception as e:
            self._errors = [str(e)]
            return self._showErrors()

    return protectedShowFunc


class RelionViewer(EmProtocolViewer):
    """ Visualization of Relion results. """
    _targets = [ProtRelionClassify2D, ProtRelionClassify3D,
                ProtRelionRefine3D, ProtRelionInitialModel]
    _environments = [DESKTOP_TKINTER, WEB_DJANGO]

    _label = 'viewer'

    def _defineParams(self, form):
        self._env = os.environ.copy()
        form.addSection(label='Visualization')
        form.addParam('viewIter', params.EnumParam,
                      choices=['last', 'selection'], default=ITER_LAST,
                      display=params.EnumParam.DISPLAY_LIST,
                      label="Iteration to visualize",
                      help="""
*last*: only the last iteration will be visualized.
*selection*: you may specify a range of iterations.
Examples:
"1,5-8,10" -> [1,5,6,7,8,10]
"2,6,9-11" -> [2,6,9,10,11]
"2 5, 6-8" -> [2,5,6,7,8]                      
                           """)
        form.addParam('iterSelection', params.NumericRangeParam,
                      condition='viewIter==%d' % ITER_SELECTION,
                      label="Iterations list",
                      help="Write the iteration list to visualize.")

        changesLabel = 'Changes in Offset and Angles'

        group = form.addGroup('Particles')
        if self.protocol.IS_CLASSIFY:

            group.addParam('showImagesInClasses', params.LabelParam,
                           label='Show classification in Scipion', important=True,
                           help='Display each class with the number of particles assigned. \n'
                                '*Note1*: The images of one class can be shown by \n'
                                'right-click on the class and select "Open images".\n'
                                '*Note2*: This option convert the Relion star file to\n'
                                'Scipion format and can take several minutes if the \n'
                                'number of particles is high.')
            group.addParam('showClassesOnly', params.LabelParam,
                           label='Show classes only (*_model.star)',
                           help='Display the classes directly form the *_model.star file.')
            changesLabel = 'Changes in Offset, Angles and Classes'
        else:
            group.addParam('showImagesAngularAssignment', params.LabelParam,
                           label='Particles angular assignment')
        group.addParam('showOptimiserFile', params.LabelParam,
                       label='Show *_optimiser.star file')

        if self.protocol.IS_3D:
            group = form.addGroup('Volumes')

            if self._hasClasses():
                group.addParam('showClasses3D', params.EnumParam,
                               default=CLASSES_ALL,
                               choices=['all', 'selection'],
                               display=params.EnumParam.DISPLAY_HLIST,
                               label='3D Class to visualize',
                               help='')
                group.addParam('class3DSelection', params.NumericRangeParam,
                               default='1',
                               condition='showClasses3D == %d' % CLASSES_SEL,
                               label='Classes list',
                               help='')
            else:
                if self.protocol.IS_3D_INIT:
                    group.addHidden('showHalves', params.IntParam, default=3)
                else:
                    group.addParam('showHalves', params.EnumParam, default=0,
                                   choices=['half1', 'half2', 'both', 'final'],
                                   label='Volume to visualize',
                                   help='Select which half do you want to visualize.')

            group.addParam('displayVol', params.EnumParam,
                           choices=['slices', 'chimera'],
                           default=VOLUME_SLICES,
                           display=params.EnumParam.DISPLAY_HLIST,
                           label='Display volume with',
                           help='*slices*: display volumes as 2D slices along z axis.\n'
                                '*chimera*: display volumes as surface with Chimera.')
            group.addParam('displayAngDist', params.EnumParam,
                           choices=['2D plot', 'chimera'],
                           default=ANGDIST_2DPLOT,
                           display=params.EnumParam.DISPLAY_HLIST,
                           label='Display angular distribution',
                           help='*2D plot*: display angular distribution as interative 2D in matplotlib.\n'
                                '*chimera*: display angular distribution using Chimera with red spheres.')
            group.addParam('spheresScale', params.IntParam, default=100,
                           expertLevel=LEVEL_ADVANCED,
                           label='Spheres size',
                           help='')

            group = form.addGroup('Resolution')
            group.addParam('figure', params.EnumParam, default=0,
                           choices=['new', 'active'],
                           label='Figure',
                           display=params.EnumParam.DISPLAY_HLIST)
            group.addParam('resolutionPlotsSSNR', params.LabelParam,
                           default=True,
                           label='Display SSNR plots',
                           help='Display signal to noise ratio plots (SSNR)')
            if not self.protocol.IS_CLASSIFY and not self.protocol.IS_3D_INIT:
                group.addParam('resolutionPlotsFSC', params.LabelParam,
                               default=True,
                               label='Display resolution plots (FSC)',
                               help='')
                group.addParam('resolutionThresholdFSC', params.FloatParam,
                               default=0.143,
                               expertLevel=LEVEL_ADVANCED,
                               label='Threshold in resolution plots',
                               help='')

        form.addSection('Overall')
        form.addParam('showPMax', params.LabelParam, default=True,
                      label="Show average PMax",
                      help='Average (per class) of the maximum value\n '
                           'of normalized probability function')
        form.addParam('showChanges', params.LabelParam, default=True,
                      label=changesLabel,
                      help='Visualize changes in orientation, offset and\n '
                           'number images assigned to each class')
        if self.protocol.IS_CLASSIFY:
            form.addParam('plotClassDistribution', params.LabelParam,
                          default=True,
                          label='Plot class distribution over iterations',
                          help='Plot each class distribution over iterations as '
                               'bar plots.')

    def _getVisualizeDict(self):
        self._load()
        visualizeDict = {
            'showImagesInClasses': self._showImagesInClasses,
            'showClassesOnly': self._showClassesOnly,
            'showImagesAngularAssignment': self._showImagesAngularAssignment,
            'showOptimiserFile': self._showOptimiserFile,
            'showLL': self._showLL,
            'showPMax': self._showPMax,
            'showChanges': self._showChanges,
            'displayVol': self._showVolumes,
            'displayAngDist': self._showAngularDistribution,
            'resolutionPlotsSSNR': self._showSSNR,
            'resolutionPlotsFSC': self._showFSC,
            'plotClassDistribution': self._plotClassDistribution,
        }

        # If the is some error during the load, just show that instead
        # of any viewer
        if self._errors:
            for k in visualizeDict.keys():
                visualizeDict[k] = self._showErrors

        return visualizeDict

    def _showErrors(self, param=None):
        views = []
        self.errorList(self._errors, views)
        return views

    def _viewAll(self, *args):
        pass

    # =============================================================================
    # showImagesInClasses
    # =============================================================================
    def _getZoom(self):
        # Ensure that classes are shown at least at 128 px to
        # properly see the rlnClassDistribution label.
        dim = self.protocol.inputParticles.get().getDim()[0]
        if dim < 128:
            zoom = 128 * 100 // dim
        else:
            zoom = 100
        return zoom

    def _showImagesInClasses(self, paramName=None):
        """ Read Relion _data.star images file and
        generate a new metadata with the Xmipp classification standard:
        a 'classes' block and a 'class00000?_images' block per class.
        If the new metadata was already written, it is just shown.
        """
        views = []
        if (self.viewIter == ITER_LAST and
                getattr(self.protocol, 'outputClasses', None) is not None):
            fn = self.protocol.outputClasses.getFileName()
            v = self.createScipionView(fn)
            views.append(v)
        else:
            for it in self._iterations:
                fn = self.protocol._getIterClasses(it)
                v = self.createScipionView(fn)
                views.append(v)

        return views

    def _showClassesOnly(self, paramName=None):
        views = []
        viewParams = {showj.MODE: showj.MODE_GALLERY,
                      showj.RENDER: 'rlnReferenceImage',
                      showj.SORT_BY: 'rlnClassDistribution desc',
                      showj.LABELS: 'rlnClassDistribution',
                      showj.ZOOM: str(self._getZoom())
                      }

        for it in self._iterations:
            modelFile = self.protocol._getFileName('model', iter=it)
            v = self.createDataView('model_classes@' + modelFile,
                                    viewParams=viewParams)
            views.append(v)
        return views

    # =============================================================================
    # showImagesAngularAssignment
    # =============================================================================
    @protected_show
    def _showImagesAngularAssignment(self, paramName=None):
        views = []

        for it in self._iterations:
            fn = self.protocol._getIterData(it, alignType=ALIGN_PROJ)
            if not pwutils.exists(fn):
                raise Exception("Missing data star file '%s'. \n"
                                "Plese select a valid iteration. "
                                % fn)
            v = self.createScipionPartView(fn)
            views.append(v)

        return views

    @protected_show
    def _showOptimiserFile(self, paramName=None):
        views = []

        for it in self._iterations:
            optimiserFile = self.protocol._getFileName('optimiser', iter=it)
            if not pwutils.exists(optimiserFile):
                raise Exception("Missing optimiser file '%s'. \n"
                                "Plese select a valid iteration. "
                                % optimiserFile)
            v = self.createDataView(optimiserFile)
            views.append(v)
        return views

    # =============================================================================
    # showLLRelion
    # =============================================================================
    def _showLL(self, paramName=None):
        views = []
        for it in self._iterations:
            fn = self.protocol._getIterData(it)
            views.append(self.createScipionView(fn))

        return views

    # =============================================================================
    # ShowPMax
    # =============================================================================
    def _showPMax(self, paramName=None):
        labels = ['rlnIterationNumber', 'rlnAveragePmax',
                  'rlnLogLikelihood']
        tablePMax = Table(columns=labels)

        for it in self._getAllIters():
            # always list all iterations
            prefix = self.protocol.PREFIXES[0]
            fn = self.protocol._getFileName(prefix + 'model', iter=it)
            table = Table(fileName=fn, tableName='model_general')
            row = table[0]
            tablePMax.addRow(it, row.rlnAveragePmax,
                             row.rlnLogLikelihood)

        fn = self.protocol._getFileName('all_avgPmax')
        with open(fn, 'w') as f:
            tablePMax.writeStar(f)

        xplotter = RelionPlotter()
        xplotter.createSubPlot("Avg PMax per Iterations", "Iterations",
                               "Avg PMax")
        xplotter.plotMd(tablePMax, 'rlnIterationNumber',
                        'rlnAveragePmax', 'g')
        xplotter.showLegend(['rlnAveragePmax'])

        return [self.createDataView(fn), xplotter]

    # =============================================================================
    # Get classes info per iteration
    # =============================================================================
    def _plotClassDistribution(self, paramName=None):
        labels = ["rlnClassDistribution", "rlnAccuracyRotations"]
        if Plugin.IS_GT30():
            labels.append("rlnAccuracyTranslationsAngst")
        else:
            labels.append("rlnAccuracyTranslations")

        iterations = range(self.firstIter, self.lastIter + 1)
        classInfo = {}

        for it in iterations:
            modelStar = self.protocol._getFileName('model', iter=it)
            table = Table(fileName=modelStar, tableName='model_classes')
            for row in table:
                i, fn = relionToLocation(row.rlnReferenceImage)
                if i == NO_INDEX:  # the case for 3D classes
                    # NOTE: Since there is not an proper ID value in
                    # the classes metadata, we are assuming that class X
                    # has a filename *_classXXX.mrc (as it is in Relion)
                    # and we take the ID from there
                    index = int(fn[-7:-4])
                else:
                    index = i

                if index not in classInfo:
                    classInfo[index] = {}
                    for l in labels:
                        classInfo[index][l] = []

                for l in labels:
                    classInfo[index][l].append(float(getattr(row, l)))

        xplotter = RelionPlotter()
        xplotter.createSubPlot("Classes distribution over iterations",
                               "Iterations", "Classes Distribution")

        # Empty list for each iteration
        iters = [[]] * len(iterations)

        l = labels[0]
        for index in sorted(classInfo.keys()):
            for it, value in enumerate(classInfo[index][l]):
                iters[it].append(value)

        ax = xplotter.getLastSubPlot()

        n = len(iterations)
        ind = range(n)
        bottomValues = [0] * n
        width = 0.45  # the width of the bars: can also be len(x) sequence

        def get_cmap(N):
            import matplotlib.cm as cmx
            import matplotlib.colors as colors
            """Returns a function that maps each index in 0, 1, ... N-1 to a distinct
            RGB color."""
            color_norm = colors.Normalize(vmin=0, vmax=N)  # -1)
            scalar_map = cmx.ScalarMappable(norm=color_norm, cmap='hsv')

            def map_index_to_rgb_color(ind):
                return scalar_map.to_rgba(ind)

            return map_index_to_rgb_color

        cmap = get_cmap(len(classInfo))

        for classId in sorted(classInfo.keys()):
            values = classInfo[classId][l]
            ax.bar(ind, values, width, label='class %s' % classId,
                   bottom=bottomValues, color=cmap(classId))
            bottomValues = [a + b for a, b in zip(bottomValues, values)]

        ax.get_xaxis().set_ticks([i + 0.25 for i in ind])
        ax.get_xaxis().set_ticklabels([str(i) for i in ind])
        ax.legend(loc='upper left', fontsize='xx-small')

        return [xplotter]

    # =============================================================================
    # ShowChanges
    # =============================================================================
    def _showChanges(self, paramName=None):
        labels = ['rlnIterationNumber'] + self.protocol.CHANGE_LABELS
        tableChanges = Table(columns=labels)

        print("Computing average changes in offset, angles, and class membership")
        for it in self._getAllIters():
            fn = self.protocol._getFileName('optimiser', iter=it)
            if not pwutils.exists(fn):
                continue
            print("Computing data for iteration; %03d" % it)
            fn = self.protocol._getFileName('optimiser', iter=it)
            table = Table(fileName=fn, tableName='optimiser_general')
            row = table[0]
            cols = [getattr(row, value) for value in self.protocol.CHANGE_LABELS]
            tableChanges.addRow(it, *cols)

        fn = self.protocol._getFileName('all_changes')

        with open(fn, 'w') as f:
            tableChanges.writeStar(f)

        return [self.createDataView(fn)]

    # =============================================================================
    # ShowVolumes
    # =============================================================================
    @protected_show
    def _showVolumes(self, paramName=None):
        if self.displayVol == VOLUME_CHIMERA:
            return self._showVolumesChimera()
        elif self.displayVol == VOLUME_SLICES:
            return self._createVolumesSqlite()

    def _createVolumesSqlite(self):
        """ Write an sqlite with all volumes selected for visualization. """
        path = self.protocol._getExtraPath('relion_viewer_volumes.sqlite')
        samplingRate = self.protocol.inputParticles.get().getSamplingRate()

        files = []
        volumes = self._getVolumeNames()
        for volFn in volumes:
            if not pwutils.exists(volFn.replace(':mrc', '')):
                raise Exception("Missing volume file: %s\n Please select "
                                "a valid class or iteration number."
                                % volFn)
            print("Adding vol: %s" % volFn)
            files.append(volFn)

        self.createVolumesSqlite(files, path, samplingRate)
        return [ObjectView(self._project, self.protocol.strId(), path)]

    def _showVolumesChimera(self):
        """ Create a chimera script to visualize selected volumes. """
        volumes = self._getVolumeNames()

        if len(volumes) > 1:
            if CHIMERAX:
                cmdFile = self.protocol._getExtraPath('chimera_volumes.cxc')
            else:
                cmdFile = self.protocol._getExtraPath('chimera_volumes.cmd')

            with open(cmdFile, 'w+') as f:
                for volFn in volumes:
                    # We assume that the chimera script will be generated
                    # at the same folder than relion volumes
                    vol = volFn.replace(':mrc', '')
                    localVol = os.path.basename(vol)
                    if pwutils.exists(vol):
                        f.write("open %s\n" % localVol)
                f.write('tile\n')
            view = ChimeraView(cmdFile)
        else:
<<<<<<< HEAD
            vol = volumes[0].replace(':mrc', '')
            view = ChimeraClientView(vol)
=======
            view = ChimeraClientView(volumes[0].replace(':mrc', ''))
>>>>>>> 6eb43d6e

        return [view]

    # =============================================================================
    # showAngularDistribution
    # =============================================================================
    @protected_show
    def _showAngularDistribution(self, paramName=None):
        views = []

        if self.displayAngDist == ANGDIST_CHIMERA:
            for it in self._iterations:
                views.append(self._createAngDistChimera(it))

        elif self.displayAngDist == ANGDIST_2DPLOT:
            for it in self._iterations:
                plot = self._createAngDist2D(it)
                if isinstance(plot, RelionPlotter):
                    views.append(plot)
        return views

    def _createAngDistChimera(self, it):
        # Common variables to use
        nparts = self.protocol.inputParticles.get().getSize()
        radius = self.spheresScale.get()
        if radius < 0:
            radius = self.protocol.maskDiameterA.get() / 2

        prefixes = self._getPrefixes()

        if len(self._refsList) != 1:
            return self.infoMessage("Please select only one class to display "
                                    "angular distribution", "Input selection")
        # If just one reference we can show the angular distribution
        ref3d = self._refsList[0]
        volFn = self._getVolumeNames()[0].replace(":mrc", "")
        if not pwutils.exists(volFn):
            raise Exception("This class is Empty. Please try with other class")

        for prefix in prefixes:
            sqliteFn = self.protocol._getFileName('projections',
                                                  iter=it, ref3d=ref3d,
                                                  half=prefix)
            if not pwutils.exists(sqliteFn):
                mdOut = self._getMdOut(it, prefix, ref3d)
                self.createAngDistributionSqlite(
                    sqliteFn, nparts,
                    itemDataIterator=self._iterAngles(mdOut))
            # TODO: this cannot work since volFn
            # must be the cxc file
            # ChimeraAngDistClient
            return ChimeraClientView(volFn,
                                     angularDistFile=sqliteFn,
                                     spheresDistance=radius)

    def _createAngDist2D(self, it):
        # Common variables to use
        nparts = self.protocol.inputParticles.get().getSize()
        prefixes = self._getPrefixes()
        nrefs = len(self._refsList)
        n = nrefs * len(prefixes)
        gridsize = self._getGridSize(n)
        if prefixes[0] == "final":
            title = "Final"
        else:
            title = 'Iteration %d' % it

        plotter = RelionPlotter(x=gridsize[0], y=gridsize[1],
                                mainTitle=title, windowTitle="Angular Distribution")
        for prefix in prefixes:
            for ref3d in self._refsList:
                randomSet = self._getRandomSet(prefix)
                if randomSet > 0:
                    title = '%s class %d' % (prefix, ref3d)
                else:
                    title = 'class %d' % ref3d
                sqliteFn = self.protocol._getFileName('projections',
                                                      iter=it, ref3d=ref3d, half=prefix)
                if not pwutils.exists(sqliteFn):
                    self.createAngDistributionSqlite(sqliteFn, nparts,
                                                     itemDataIterator=self._iterAngles(
                                                         self._getMdOut(it, prefix, ref3d)))
                plotter.plotAngularDistributionFromMd(sqliteFn, title)

        for prefix in prefixes:
            dataStar = self._getDataStar(prefix, it)
            if pwutils.exists(dataStar):
                return plotter
            else:
                return

    # =============================================================================
    # plotSSNR
    # =============================================================================

    def _getFigure(self):
        return None if self.figure == 0 else 'active'

    def _showSSNR(self, paramName=None):
        prefixes = self._getPrefixes()
        nrefs = len(self._refsList)
        n = nrefs * len(prefixes)
        gridsize = self._getGridSize(n)
        xplotter = RelionPlotter(x=gridsize[0], y=gridsize[1],
                                 figure=self._getFigure())

        for prefix in prefixes:
            for ref3d in self._refsList:
                plot_title = 'Resolution SSNR %s, for Class %s' % (prefix, ref3d)
                a = xplotter.createSubPlot(plot_title,
                                           'Angstroms^-1', 'log(SSNR)', yformat=False)
                blockName = 'model_class_%d' % ref3d
                for it in self._iterations:
                    fn = self._getModelStar(prefix, it)
                    if pwutils.exists(fn):
                        self._plotSSNR(a, fn, blockName, 'iter %d' % it)
                xplotter.legend()
                a.grid(True)

        return [xplotter]

    def _plotSSNR(self, a, fn, table, label):
        table = Table(fileName=fn, tableName=table)
        ssnr = map(float, table.getColumnValues('rlnSsnrMap'))
        resolution_inv = map(float, table.getColumnValues('rlnResolution'))
        ssnrDict = {k: v for (k, v) in zip(ssnr, resolution_inv)}
        ssnrNewDict = {}

        for ssnr in ssnrDict:
            # only cross by 1 is important
            if ssnr > 0.9:
                ssnrNewDict[log(ssnr)] = ssnrDict[ssnr]

        resolution_inv = list(ssnrNewDict.values())
        frc = list(ssnrNewDict.keys())
        a.plot(resolution_inv, frc, label=label)
        a.xaxis.set_major_formatter(self._plotFormatter)

    # =============================================================================
    # plotFSC
    # =============================================================================
    def _showFSC(self, paramName=None):
        print("Showing FSC for iterations: ", self._iterations)
        threshold = self.resolutionThresholdFSC.get()

        fscViewer = FscViewer(project=self.protocol.getProject(),
                              threshold=threshold,
                              protocol=self.protocol,
                              figure=self._getFigure(),
                              addButton=True)
        fscSet = self.protocol._createSetOfFSCs()
        for it in self._iterations:
            model_star = self._getModelStar('half1_', it)
            if pwutils.exists(model_star):
                fsc = self._plotFSC(None, model_star, 'iter %d' % it)
                fscSet.append(fsc)
        fscViewer.visualize(fscSet)
        return [fscViewer]

    def _plotFSC(self, a, model_star, label, legend=None):
        if legend is None:
            legend = label
        table = Table(fileName=model_star, tableName='model_class_1')
        resolution_inv = table.getColumnValues('rlnResolution')
        frc = table.getColumnValues('rlnGoldStandardFsc')
        fsc = FSC(objLabel=legend)
        fsc.setData(resolution_inv, frc)

        return fsc

    # =============================================================================
    # Utils Functions
    # =============================================================================
    def _validate(self):
        if self.lastIter is None:
            return ['There are no completed iterations.']

    def createDataView(self, filename, viewParams={}):
        return DataView(filename, env=self._env, viewParams=viewParams)

    def createScipionView(self, filename):
        labels = 'enabled id _size _representative._filename '
        labels += '_rlnclassDistribution _rlnAccuracyRotations '
        labels += '_rlnAccuracyTranslations _rlnAccuracyTranslationsAngst '
        viewParams = {showj.ORDER: labels,
                      showj.VISIBLE: labels,
                      showj.RENDER: '_representative._filename',
                      showj.SORT_BY: '_size desc',
                      showj.ZOOM: str(self._getZoom())
                      }
        inputParticlesId = self.protocol.inputParticles.get().strId()
        ViewClass = ClassesView if self.protocol.IS_2D else Classes3DView
        view = ViewClass(self._project,
                         self.protocol.strId(), filename, other=inputParticlesId,
                         env=self._env,
                         viewParams=viewParams)

        return view

    def createScipionPartView(self, filename):
        inputParticlesId = self.protocol._getInputParticles().strId()

        labels = 'enabled id _size _filename _transform._matrix'
        viewParams = {showj.ORDER: labels,
                      showj.VISIBLE: labels, showj.RENDER: '_filename',
                      'labels': 'id',
                      }
        return ObjectView(self._project,
                          self.protocol.strId(), filename, other=inputParticlesId,
                          env=self._env,
                          viewParams=viewParams)

    def _getRange(self, var, label):
        """ Check if the range is not empty.
        :param var: The variable to retrieve the value
        :param label: the labe used for the message string
        :return: the list with the range of values, empty
        """
        value = var.get()
        if value is None or not value.strip():
            self._errors.append('Provide %s selection.' % label)
            result = []
        else:
            result = self._getListFromRangeString(value)

        return result

    def _hasClasses(self):
        p = self.protocol
        return p.IS_CLASSIFY or p.IS_3D_INIT

    def _load(self):
        """ Load selected iterations and classes 3D for visualization mode. """
        self._refsList = [1]
        self._errors = []

        if self.protocol.IS_3D and self._hasClasses():
            if self.showClasses3D == CLASSES_ALL:
                self._refsList = range(1, self.protocol.numberOfClasses.get() + 1)
            else:
                self._refsList = self._getRange(self.class3DSelection, 'classes 3d')

        self.protocol._initialize()  # Load filename templates
        self.firstIter = self.protocol._firstIter()
        self.lastIter = self.protocol._lastIter()

        halves = getattr(self, 'showHalves', None)
        if (self.viewIter.get() == ITER_LAST or
                (halves == 3 and not self.protocol.IS_3D_INIT)):
            self._iterations = [self.lastIter]
        else:
            self._iterations = self._getRange(self.iterSelection, 'iterations')

        from matplotlib.ticker import FuncFormatter
        self._plotFormatter = FuncFormatter(self._formatFreq)

    def _getAllIters(self):
        """ Return all the iterations.
        For most protocols this is just the range from min to max,
        but iteration numbers in initial volume protocol are not
        contiguous.
        """
        iterations = range(self.firstIter, self.lastIter + 1)

        return [it for it in iterations
                if pwutils.exists(self.protocol._getFileName('optimiser',
                                                             iter=it))]

    def _formatFreq(self, value, pos):
        """ Format function for Matplotlib formatter. """
        inv = 999.
        if value:
            inv = 1 / value
        return "1/%0.2f" % inv

    def _getGridSize(self, n=None):
        """ Figure out the layout of the plots given the number of references. """
        if n is None:
            n = len(self._refsList)

        if n == 1:
            gridsize = [1, 1]
        elif n == 2:
            gridsize = [2, 1]
        else:
            gridsize = [(n + 1) / 2, 2]

        return gridsize

    def _getPrefixes(self):
        prefixes = self.protocol.PREFIXES
        halves = getattr(self, 'showHalves', None)
        if halves:
            if halves == 0:
                prefixes = ['half1_']
            elif halves == 1:
                prefixes = ['half2_']
            elif halves == 3:
                prefixes = ['final']
        return prefixes

    def _iterAngles(self, mdOut):
        for row in mdOut:
            rot = float(row.rlnAngleRot)
            tilt = float(row.rlnAngleTilt)
            yield rot, tilt

    def _getVolumePrefixes(self):
        prefixes = self._getPrefixes()
        if prefixes[0] == 'final':
            prefixes += ['final_half1_', 'final_half2_']
        if prefixes[0] == 'final' and self.protocol.IS_3D_INIT:
            prefixes = ['finalSGD']
        return prefixes

    def _getVolumeNames(self):
        vols = []
        prefixes = self._getVolumePrefixes()
        print("self._iterations: ", self._iterations)
        for it in self._iterations:
            for ref3d in self._refsList:
                for prefix in prefixes:
                    volFn = self.protocol._getFileName(prefix + 'volume',
                                                       iter=it, ref3d=ref3d)
                    if pwutils.exists(volFn.replace(':mrc', '')):
                        vols.append(volFn)
                    else:
                        raise Exception("Volume %s does not exists. \n"
                                        "Please select a valid iteration "
                                        "number. " % volFn)
        return vols

    def _getMdOut(self, it, prefix, ref3d):
        randomSet = self._getRandomSet(prefix)
        dataStar = self._getDataStar(prefix, it)
        tableName = 'particles' if Plugin.IS_GT30() else None
        mdOut = []

        table = Table(fileName=dataStar, tableName=tableName)
        for row in table:
            if 0 < randomSet < 3:
                if int(row.rlnRandomSubset) == randomSet and int(row.rlnClassNumber) == ref3d:
                    mdOut.append(row)
            else:
                if int(row.rlnClassNumber) == ref3d:
                    mdOut.append(row)

        return mdOut

    def _getDataStar(self, prefix, it):
        randomSet = self._getRandomSet(prefix)
        if randomSet > 0 or self.protocol.IS_3D_INIT:
            return self.protocol._getFileName('data', iter=it)
        else:
            return self.protocol._getFileName('dataFinal')

    def _getModelStar(self, prefix, it):
        randomSet = self._getRandomSet(prefix)
        if self.protocol.IS_3D_INIT:
            return self.protocol._getFileName('model', iter=it)
        if randomSet > 0:
            return self.protocol._getFileName(prefix + 'model', iter=it)
        else:
            return self.protocol._getFileName('modelFinal')

    def _getRandomSet(self, prefix):
        if prefix == "final":
            return 0
        elif prefix == "half1_":
            return 1
        elif prefix == "half2_":
            return 2
        else:
            return 3<|MERGE_RESOLUTION|>--- conflicted
+++ resolved
@@ -45,10 +45,7 @@
 from ..protocols import (ProtRelionClassify2D, ProtRelionClassify3D,
                          ProtRelionRefine3D, ProtRelionInitialModel)
 from ..constants import *
-try:
-    from chimera.constants import CHIMERAX
-except:
-    CHIMERAX = False
+
 
 class RelionPlotter(EmPlotter):
     """ Class to create several plots. """
@@ -529,11 +526,7 @@
         volumes = self._getVolumeNames()
 
         if len(volumes) > 1:
-            if CHIMERAX:
-                cmdFile = self.protocol._getExtraPath('chimera_volumes.cxc')
-            else:
-                cmdFile = self.protocol._getExtraPath('chimera_volumes.cmd')
-
+            cmdFile = self.protocol._getExtraPath('chimera_volumes.cmd')
             with open(cmdFile, 'w+') as f:
                 for volFn in volumes:
                     # We assume that the chimera script will be generated
@@ -545,12 +538,7 @@
                 f.write('tile\n')
             view = ChimeraView(cmdFile)
         else:
-<<<<<<< HEAD
-            vol = volumes[0].replace(':mrc', '')
-            view = ChimeraClientView(vol)
-=======
-            view = ChimeraClientView(volumes[0].replace(':mrc', ''))
->>>>>>> 6eb43d6e
+            view = ChimeraClientView(volumes[0])
 
         return [view]
 
@@ -586,8 +574,8 @@
                                     "angular distribution", "Input selection")
         # If just one reference we can show the angular distribution
         ref3d = self._refsList[0]
-        volFn = self._getVolumeNames()[0].replace(":mrc", "")
-        if not pwutils.exists(volFn):
+        volFn = self._getVolumeNames()[0]
+        if not pwutils.exists(volFn.replace(":mrc", "")):
             raise Exception("This class is Empty. Please try with other class")
 
         for prefix in prefixes:
@@ -599,9 +587,7 @@
                 self.createAngDistributionSqlite(
                     sqliteFn, nparts,
                     itemDataIterator=self._iterAngles(mdOut))
-            # TODO: this cannot work since volFn
-            # must be the cxc file
-            # ChimeraAngDistClient
+
             return ChimeraClientView(volFn,
                                      angularDistFile=sqliteFn,
                                      spheresDistance=radius)
